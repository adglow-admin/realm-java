<<<<<<< HEAD
## 1.2.0

### Enhancements

* Added `RealmQuery.in()` for a comparison against multiple values.
=======
## 1.1.2

### Bug fixes

* Throw a proper exception when operating on a non-existing field with the dynamic API (#3292).
* `DynamicRealmObject.setList` should only accept `RealmList<DynamicRealmObject>` (#3280).
>>>>>>> e62d11ff

## 1.1.1

### Enhancements

* The Realm Annotation processor no longer consumes the Realm annotations. Allowing other annotation processors to run.

### Bug fixes

* Fixed a wrong JNI method declaration which might cause "method not found" crash on some devices.
* Fixed a bug that `Error` in the background async thread is not forwarded to the caller thread.
* Fixed a crash when an empty `Collection` is passed to `insert()`/`insertOrUpdate()` (#3103).
* Fixed a bug that does not transfer the primary key when `RealmSchemaObject.setClassName()` is called to rename a class (#3118).
* Fixed a concurrency allocation bug in storage engine which might lead to some random crashes.
* Bulk insertion now throws if it is not called in a transaction (#3173).
* The IllegalStateException thrown when accessing an empty RealmObject is now more meaningful (#3200).
* `insert()` now correctly throws an exception if two different objects have the same primary key (#3212).
* Blackberry Z10 throwing "Function not implemented" (#3178).
* Reduced the number of file descriptors used by Realm Core (#3197).
* Throw a proper `IllegalStateException` if a `RealmChangeListener` is used inside an IntentService (#2875).

### Internal

* Updated Realm Core to 1.4.2.

## 1.1.0

### Bug fixes

* A number of bug fixes in the storage engine related to memory management in rare cases when a Realm has been compacted.
* Disabled the optional API transformer since it has problems with DexGuard (#3022).
* `OnSuccess.OnSuccess()` might not be called with the correct Realm version for async transaction (#1893).
* Fixed a bug in `copyToRealm()` causing a cyclic dependency objects being duplicated.
* Fixed a build failure when model class has a conflicting name such as `Map`, `List`, `String`, ... (#3077).

### Enhancements

* Added `insert(RealmModel obj)`, `insertOrUpdate(RealmModel obj)`, `insert(Collection<RealmModel> collection)` and `insertOrUpdate(Collection<RealmModel> collection)` to perform batch inserts (#1684).
* Enhanced `Table.toString()` to show a PrimaryKey field details (#2903).
* Enabled ReLinker when loading a Realm from a custom path by adding a `RealmConfiguration.Builder(Context, File)` constructor (#2900).
* Changed `targetSdkVersion` of `realm-library` to 24.
* Logs warning if `DynamicRealm` is not closed when GC happens as it does for `Realm`.

### Deprecated

* `RealmConfiguration.Builder(File)`. Use `RealmConfiguration.Builder(Context, File)` instead.

### Internal

* Updated Realm Core to 1.2.0.

## 1.0.1

### Bug fixes

* Fixed a crash when calling `Table.toString()` in debugger (#2429).
* Fixed a race condition which would cause some `RealmResults` to not be properly updated inside a `RealmChangeListener`. This could result in crashes when accessing items from those results (#2926/#2951).
* Revised `RealmResults.isLoaded()` description (#2895).
* Fixed a bug that could cause Realm to lose track of primary key when using `RealmObjectSchema.removeField()` and `RealmObjectSchema.renameField()` (#2829/#2926).
* Fixed a bug that prevented some devices from finding async related JNI methods correctly.
* Updated ProGuard configuration in order not to depend on Android's default configuration (#2972).
* Fixed a race condition between Realms notifications and other UI events. This could e.g. cause ListView to crash (#2990).
* Fixed a bug that allowed both `RealmConfiguration.Builder.assetFile()`/`deleteRealmIfMigrationNeeded()` to be configured at the same time, which leads to the asset file accidentally being deleted in migrations (#2933).
* Realm crashed outright when the same Realm file was opened in two processes. Realm will now optimistically retry opening for 1 second before throwing an Error (#2459).

### Enhancements

* Removes RxJava related APIs during bytecode transforming to make RealmObject plays well with reflection when rx.Observable doesn't exist.

## 1.0.0

No changes since 0.91.1.

## 0.91.1

* Updated Realm Core to 1.0.1.

### Bug fixes

* Fixed a bug when opening a Realm causes a staled memory mapping. Symptoms are error messages like "Bad or incompatible history type", "File format version doesn't match", and "Encrypted interprocess sharing is currently unsupported".

## 0.91.0

* Updated Realm Core to 1.0.0.

### Breaking changes

* Removed all `@Deprecated` methods.
* Calling `Realm.setAutoRefresh()` or `DynamicRealm.setAutoRefresh()` from non-Looper thread throws `IllegalStateException` even if the `autoRefresh` is false (#2820).

### Bug fixes

* Calling RealmResults.deleteAllFromRealm() might lead to native crash (#2759).
* The annotation processor now correctly reports an error if trying to reference interfaces in model classes (#2808).
* Added null check to `addChangeListener` and `removeChangeListener` in `Realm` and `DynamicRealm` (#2772).
* Calling `RealmObjectSchema.addPrimaryKey()` adds an index to the primary key field, and calling `RealmObjectSchema.removePrimaryKey()` removes the index from the field (#2832).
* Log files are not deleted when calling `Realm.deleteRealm()` (#2834).

### Enhancements

* Upgrading to OpenSSL 1.0.1t. From July 11, 2016, Google Play only accept apps using OpenSSL 1.0.1r or later (https://support.google.com/faqs/answer/6376725, #2749).
* Added support for automatically copying an initial database from assets using `RealmConfiguration.Builder.assetFile()`.
* Better error messages when certain file operations fail.

### Credits

* Paweł Surówka (@thesurix) for adding the `RealmConfiguration.Builder.assetFile()`.

## 0.90.1

* Updated Realm Core to 0.100.2.

### Bug fixes

* Opening a Realm while closing a Realm in another thread could lead to a race condition.
* Automatic migration to the new file format could in rare circumstances lead to a crash.
* Fixing a race condition that may occur when using Async API (#2724).
* Fixed CannotCompileException when related class definition in android.jar cannot be found (#2703).

### Enhancements

* Prints path when file related exceptions are thrown.

## 0.90.0

* Updated Realm Core to 0.100.0.

### Breaking changes

* RealmChangeListener provides the changed object/Realm/collection as well (#1594).
* All JSON methods on Realm now only wraps JSONException in RealmException. All other Exceptions are thrown as they are.
* Marked all methods on `RealmObject` and all public classes final (#1594).
* Removed `BaseRealm` from the public API.
* Removed `HandlerController` from the public API.
* Removed constructor of `RealmAsyncTask` from the public API (#1594).
* `RealmBaseAdapter` has been moved to its own GitHub repository: https://github.com/realm/realm-android-adapters
  See https://github.com/realm/realm-android-adapters/README.md for further info on how to include it.
* File format of Realm files is changed. Files will be automatically upgraded but opening a Realm file with older
  versions of Realm is not possible.

### Deprecated

* `Realm.allObjects*()`. Use `Realm.where(clazz).findAll*()` instead.
* `Realm.distinct*()`. Use `Realm.where(clazz).distinct*()` instead.
* `DynamicRealm.allObjects*()`. Use `DynamicRealm.where(className).findAll*()` instead.
* `DynamicRealm.distinct*()`. Use `DynamicRealm.where(className).distinct*()` instead.
* `Realm.allObjectsSorted(field, sort, field, sort, field, sort)`. Use `RealmQuery.findAllSorted(field[], sort[])`` instead.
* `RealmQuery.findAllSorted(field, sort, field, sort, field, sort)`. Use `RealmQuery.findAllSorted(field[], sort[])`` instead.
* `RealmQuery.findAllSortedAsync(field, sort, field, sort, field, sort)`. Use `RealmQuery.findAllSortedAsync(field[], sort[])`` instead.
* `RealmConfiguration.setModules()`. Use `RealmConfiguration.modules()` instead.
* `Realm.refresh()` and `DynamicRealm.refresh()`. Use `Realm.waitForChange()`/`stopWaitForChange()` or `DynamicRealm.waitForChange()`/`stopWaitForChange()` instead.

### Enhancements

* `RealmObjectSchema.getPrimaryKey()` (#2636).
* `Realm.createObject(Class, Object)` for creating objects with a primary key directly.
* Unit tests in Android library projects now detect Realm model classes.
* Better error message if `equals()` and `hashCode()` are not properly overridden in custom Migration classes.
* Expanding the precision of `Date` fields to cover full range (#833).
* `Realm.waitForChange()`/`stopWaitForChange()` and `DynamicRealm.waitForChange()`/`stopWaitForChange()` (#2386).

### Bug fixes

* `RealmChangeListener` on `RealmObject` is not triggered when adding listener on returned `RealmObject` of `copyToRealmOrUpdate()` (#2569).

### Credits

* Thanks to Brenden Kromhout (@bkromhout) for adding `RealmObjectSchema.getPrimaryKey()`.

## 0.89.1

### Bug fixes

* @PrimaryKey + @Required on String type primary key no longer throws when using copyToRealm or copyToRealmOrUpdate (#2653).
* Primary key is cleared/changed when calling RealmSchema.remove()/RealmSchema.rename() (#2555).
* Objects implementing RealmModel can be used as a field of RealmModel/RealmObject (#2654).

## 0.89.0

### Breaking changes

* @PrimaryKey field value can now be null for String, Byte, Short, Integer, and Long types. Older Realms should be migrated, using RealmObjectSchema.setNullable(), or by adding the @Required annotation. (#2515).
* `RealmResults.clear()` now throws UnsupportedOperationException. Use `RealmResults.deleteAllFromRealm()` instead.
* `RealmResults.remove(int)` now throws UnsupportedOperationException. Use `RealmResults.deleteFromRealm(int)` instead.
* `RealmResults.sort()` and `RealmList.sort()` now return the sorted result instead of sorting in-place.
* `RealmList.first()` and `RealmList.last()` now throw `ArrayIndexOutOfBoundsException` if `RealmList` is empty.
* Removed deprecated method `Realm.getTable()` from public API.
* `Realm.refresh()` and `DynamicRealm.refresh()` on a Looper no longer have any effect. `RealmObject` and `RealmResults` are always updated on the next event loop.

### Deprecated

* `RealmObject.removeFromRealm()` in place of `RealmObject.deleteFromRealm()`
* `Realm.clear(Class)` in favour of `Realm.delete(Class)`.
* `DynamicRealm.clear(Class)` in place of `DynamicRealm.delete(Class)`.

### Enhancements

* Added a `RealmModel` interface that can be used instead of extending `RealmObject`.
* `RealmCollection` and `OrderedRealmCollection` interfaces have been added. `RealmList` and `RealmResults` both implement these.
* `RealmBaseAdapter` now accept an `OrderedRealmCollection` instead of only `RealmResults`.
* `RealmObjectSchema.isPrimaryKey(String)` (#2440)
* `RealmConfiguration.initialData(Realm.Transaction)` can now be used to populate a Realm file before it is used for the first time.

### Bug fixes

* `RealmObjectSchema.isRequired(String)` and `RealmObjectSchema.isNullable(String)` don't throw when the given field name doesn't exist.

### Credits

* Thanks to @thesurix for adding `RealmConfiguration.initialData()`.

## 0.88.3

* Updated Realm Core to 0.97.3.

### Enhancements

* Throws an IllegalArgumentException when calling Realm.copyToRealm()/Realm.copyToRealmOrUpdate() with a RealmObject which belongs to another Realm instance in a different thread.
* Improved speed of cleaning up native resources (#2496).

### Bug fixes

* Field annotated with @Ignored should not have accessors generated by the bytecode transformer (#2478).
* RealmResults and RealmObjects can no longer accidentially be GC'ed if using `asObservable()`. Previously this caused the observable to stop emitting. (#2485).
* Fixed an build issue when using Realm in library projects on Windows (#2484).
* Custom equals(), toString() and hashCode() are no longer incorrectly overwritten by the proxy class (#2545).

## 0.88.2

* Updated Realm Core to 0.97.2.

### Enhancements

* Outputs additional information when incompatible lock file error occurs.

### Bug fixes

* Race condition causing BadVersionException when running multiple async writes and queries at the same time (#2021/#2391/#2417).

## 0.88.1

### Bug fixes

* Prevent throwing NullPointerException in RealmConfiguration.equals(RealmConfiguration) when RxJava is not in the classpath (#2416).
* RealmTransformer fails because of missing annotation classes in user's project (#2413).
* Added SONAME header to shared libraries (#2432).
* now DynamicRealmObject.toString() correctly shows null value as "null" and the format is aligned to the String from typed RealmObject (#2439).
* Fixed an issue occurring while resolving ReLinker in apps using a library based on Realm (#2415).

## 0.88.0

* Updated Realm Core to 0.97.0.

### Breaking changes

* Realm has now to be installed as a Gradle plugin.
* DynamicRealm.executeTransaction() now directly throws any RuntimeException instead of wrapping it in a RealmException (#1682).
* DynamicRealm.executeTransaction() now throws IllegalArgumentException instead of silently accepting a null Transaction object.
* String setters now throw IllegalArgumentException instead of RealmError for invalid surrogates.
* DynamicRealm.distinct()/distinctAsync() and Realm.distinct()/distinctAsync() now throw IllegalArgumentException instead of UnsupportedOperationException for invalid type or unindexed field.
* All thread local change listeners are now delayed until the next Looper event instead of being triggered when committing.
* Removed RealmConfiguration.getSchemaMediator() from public API which was deprecated in 0.86.0. Please use RealmConfiguration.getRealmObjectClasses() to obtain the set of model classes (#1797).
* Realm.migrateRealm() throws a FileNotFoundException if the Realm file doesn't exist.
* It is now required to unsubscribe from all Realm RxJava observables in order to fully close the Realm (#2357).

### Deprecated

* Realm.getInstance(Context). Use Realm.getInstance(RealmConfiguration) or Realm.getDefaultInstance() instead.
* Realm.getTable(Class) which was public because of the old migration API. Use Realm.getSchema() or DynamicRealm.getSchema() instead.
* Realm.executeTransaction(Transaction, Callback) and replaced it with Realm.executeTransactionAsync(Transaction), Realm.executeTransactionAsync(Transaction, OnSuccess), Realm.executeTransactionAsync(Transaction, OnError) and Realm.executeTransactionAsync(Transaction, OnSuccess, OnError).

### Enhancements

* Support for custom methods, custom logic in accessors, custom accessor names, interface implementation and public fields in Realm objects (#909).
* Support to project Lombok (#502).
* RealmQuery.isNotEmpty() (#2025).
* Realm.deleteAll() and RealmList.deleteAllFromRealm() (#1560).
* RealmQuery.distinct() and RealmResults.distinct() (#1568).
* RealmQuery.distinctAsync() and RealmResults.distinctAsync() (#2118).
* Improved .so loading by using [ReLinker](https://github.com/KeepSafe/ReLinker).
* Improved performance of RealmList#contains() (#897).
* distinct(...) for Realm, DynamicRealm, RealmQuery, and RealmResults can take multiple parameters (#2284).
* "realm" and "row" can be used as field name in model classes (#2255).
* RealmResults.size() now returns Integer.MAX_VALUE when actual size is greater than Integer.MAX_VALUE (#2129).
* Removed allowBackup from AndroidManifest (#2307).

### Bug fixes

* Error occurring during test and (#2025).
* Error occurring during test and connectedCheck of unit test example (#1934).
* Bug in jsonExample (#2092).
* Multiple calls of RealmResults.distinct() causes to return wrong results (#2198).
* Calling DynamicRealmObject.setList() with RealmList<DynamicRealmObject> (#2368).
* RealmChangeListeners did not triggering correctly if findFirstAsync() didn't find any object. findFirstAsync() Observables now also correctly call onNext when the query completes in that case (#2200).
* Setting a null value to trigger RealmChangeListener (#2366).
* Preventing throwing BadVersionException (#2391).

### Credits

* Thanks to Bill Best (@wmbest2) for snapshot testing.
* Thanks to Graham Smith (@grahamsmith) for a detailed bug report (#2200).

## 0.87.5
* Updated Realm Core to 0.96.2.
  - IllegalStateException won't be thrown anymore in RealmResults.where() if the RealmList which the RealmResults is created on has been deleted. Instead, the RealmResults will be treated as empty forever.
  - Fixed a bug causing a bad version exception, when using findFirstAsync (#2115).

## 0.87.4
* Updated Realm Core to 0.96.0.
  - Fixed bug causing BadVersionException or crashing core when running async queries.

## 0.87.3
* IllegalArgumentException is now properly thrown when calling Realm.copyFromRealm() with a DynamicRealmObject (#2058).
* Fixed a message in IllegalArgumentException thrown by the accessors of DynamicRealmObject (#2141).
* Fixed RealmList not returning DynamicRealmObjects of the correct underlying type (#2143).
* Fixed potential crash when rolling back removal of classes that reference each other (#1829).
* Updated Realm Core to 0.95.8.
  - Fixed a bug where undetected deleted object might lead to seg. fault (#1945).
  - Better performance when deleting objects (#2015).

## 0.87.2
* Removed explicit GC call when committing a transaction (#1925).
* Fixed a bug when RealmObjectSchema.addField() was called with the PRIMARY_KEY modifier, the field was not set as a required field (#2001).
* Fixed a bug which could throw a ConcurrentModificationException in RealmObject's or RealmResults' change listener (#1970).
* Fixed RealmList.set() so it now correctly returns the old element instead of the new (#2044).
* Fixed the deployment of source and javadoc jars (#1971).

## 0.87.1
* Upgraded to NDK R10e. Using gcc 4.9 for all architectures.
* Updated Realm Core to 0.95.6
  - Fixed a bug where an async query can be copied incomplete in rare cases (#1717).
* Fixed potential memory leak when using async query.
* Added a check to prevent removing a RealmChangeListener from a non-Looper thread (#1962). (Thank you @hohnamkung)

## 0.87.0
* Added Realm.asObservable(), RealmResults.asObservable(), RealmObject.asObservable(), DynamicRealm.asObservable() and DynamicRealmObject.asObservable().
* Added RealmConfiguration.Builder.rxFactory() and RxObservableFactory for custom RxJava observable factory classes.
* Added Realm.copyFromRealm() for creating detached copies of Realm objects (#931).
* Added RealmObjectSchema.getFieldType() (#1883).
* Added unitTestExample to showcase unit and instrumentation tests. Examples include jUnit3, jUnit4, Espresso, Robolectric, and MPowermock usage with Realm (#1440).
* Added support for ISO8601 based dates for JSON import. If JSON dates are invalid a RealmException will be thrown (#1213).
* Added APK splits to gridViewExample (#1834).

## 0.86.1
* Improved the performance of removing objects (RealmResults.clear() and RealmResults.remove()).
* Updated Realm Core to 0.95.5.
* Updated ProGuard configuration (#1904).
* Fixed a bug where RealmQuery.findFirst() returned a wrong result if the RealmQuery had been created from a RealmResults.where() (#1905).
* Fixed a bug causing DynamicRealmObject.getObject()/setObject() to use the wrong class (#1912).
* Fixed a bug which could cause a crash when closing Realm instances in change listeners (#1900).
* Fixed a crash occurring during update of multiple async queries (#1895).
* Fixed listeners not triggered for RealmObject & RealmResults created using copy or create methods (#1884).
* Fixed RealmChangeListener never called inside RealmResults (#1894).
* Fixed crash when calling clear on a RealmList (#1886).

## 0.86.0
* BREAKING CHANGE: The Migration API has been replaced with a new API.
* BREAKING CHANGE: RealmResults.SORT_ORDER_ASCENDING and RealmResults.SORT_ORDER_DESCENDING constants have been replaced by Sort.ASCENDING and Sort.DESCENDING enums.
* BREAKING CHANGE: RealmQuery.CASE_SENSITIVE and RealmQuery.CASE_INSENSITIVE constants have been replaced by Case.SENSITIVE and Case.INSENSITIVE enums.
* BREAKING CHANGE: Realm.addChangeListener, RealmObject.addChangeListener and RealmResults.addChangeListener hold a strong reference to the listener, you should unregister the listener to avoid memory leaks.
* BREAKING CHANGE: Removed deprecated methods RealmQuery.minimum{Int,Float,Double}, RealmQuery.maximum{Int,Float,Double}, RealmQuery.sum{Int,Float,Double} and RealmQuery.average{Int,Float,Double}. Use RealmQuery.min(), RealmQuery.max(), RealmQuery.sum() and RealmQuery.average() instead.
* BREAKING CHANGE: Removed RealmConfiguration.getSchemaMediator() which is public by mistake. And RealmConfiguration.getRealmObjectClasses() is added as an alternative in order to obtain the set of model classes (#1797).
* BREAKING CHANGE: Realm.addChangeListener, RealmObject.addChangeListener and RealmResults.addChangeListener will throw an IllegalStateException when invoked on a non-Looper thread. This is to prevent registering listeners that will not be invoked.
* BREAKING CHANGE: trying to access a property on an unloaded RealmObject obtained asynchronously will throw an IllegalStateException
* Added new Dynamic API using DynamicRealm and DynamicRealmObject.
* Added Realm.getSchema() and DynamicRealm.getSchema().
* Realm.createOrUpdateObjectFromJson() now works correctly if the RealmObject class contains a primary key (#1777).
* Realm.compactRealm() doesn't throw an exception if the Realm file is opened. It just returns false instead.
* Updated Realm Core to 0.95.3.
  - Fixed a bug where RealmQuery.average(String) returned a wrong value for a nullable Long/Integer/Short/Byte field (#1803).
  - Fixed a bug where RealmQuery.average(String) wrongly counted the null value for average calculation (#1854).

## 0.85.1
* Fixed a bug which could corrupt primary key information when updating from a Realm version <= 0.84.1 (#1775).

## 0.85.0
* BREAKING CHANGE: Removed RealmEncryptionNotSupportedException since the encryption implementation changed in Realm's underlying storage engine. Encryption is now supported on all devices.
* BREAKING CHANGE: Realm.executeTransaction() now directly throws any RuntimeException instead of wrapping it in a RealmException (#1682).
* BREAKING CHANGE: RealmQuery.isNull() and RealmQuery.isNotNull() now throw IllegalArgumentException instead of RealmError if the fieldname is a linked field and the last element is a link (#1693).
* Added Realm.isEmpty().
* Setters in managed object for RealmObject and RealmList now throw IllegalArgumentException if the value contains an invalid (unmanaged, removed, closed, from different Realm) object (#1749).
* Attempting to refresh a Realm while a transaction is in process will now throw an IllegalStateException (#1712).
* The Realm AAR now also contains the ProGuard configuration (#1767). (Thank you @skyisle)
* Updated Realm Core to 0.95.
  - Removed reliance on POSIX signals when using encryption.

## 0.84.2
* Fixed a bug making it impossible to convert a field to become required during a migration (#1695).
* Fixed a bug making it impossible to read Realms created using primary keys and created by iOS (#1703).
* Fixed some memory leaks when an Exception is thrown (#1730).
* Fixed a memory leak when using relationships (#1285).
* Fixed a bug causing cached column indices to be cleared too soon (#1732).

## 0.84.1
* Updated Realm Core to 0.94.4.
  - Fixed a bug that could cause a crash when running the same query multiple times.
* Updated ProGuard configuration. See [documentation](https://realm.io/docs/java/latest/#proguard) for more details.
* Updated Kotlin example to use 1.0.0-beta.
* Fixed warnings reported by "lint -Xlint:all" (#1644).
* Fixed a bug where simultaneous opening and closing a Realm from different threads might result in a NullPointerException (#1646).
* Fixed a bug which made it possible to externally modify the encryption key in a RealmConfiguration (#1678).

## 0.84.0
* Added support for async queries and transactions.
* Added support for parsing JSON Dates with timezone information. (Thank you @LateralKevin)
* Added RealmQuery.isEmpty().
* Added Realm.isClosed() method.
* Added Realm.distinct() method.
* Added RealmQuery.isValid(), RealmResults.isValid() and RealmList.isValid(). Each method checks whether the instance is still valid to use or not(for example, the Realm has been closed or any parent object has been removed).
* Added Realm.isInTransaction() method.
* Updated Realm Core to version 0.94.3.
  - Fallback for mremap() now work correctly on BlackBerry devices.
* Following methods in managed RealmList now throw IllegalStateException instead of native crash when RealmList.isValid() returns false: add(int,RealmObject), add(RealmObject)
* Following methods in managed RealmList now throw IllegalStateException instead of ArrayIndexOutOfBoundsException when RealmList.isValid() returns false: set(int,RealmObject), move(int,int), remove(int), get(int)
* Following methods in managed RealmList now throw IllegalStateException instead of returning 0/null when RealmList.isValid() returns false: clear(), removeAll(Collection), remove(RealmObject), first(), last(), size(), where()
* RealmPrimaryKeyConstraintException is now thrown instead of RealmException if two objects with same primary key are inserted.
* IllegalStateException is now thrown when calling Realm's clear(), RealmResults's remove(), removeLast(), clear() or RealmObject's removeFromRealm() from an incorrect thread.
* Fixed a bug affecting RealmConfiguration.equals().
* Fixed a bug in RealmQuery.isNotNull() which produced wrong results for binary data.
* Fixed a bug in RealmQuery.isNull() and RealmQuery.isNotNull() which validated the query prematurely.
* Fixed a bug where closed Realms were trying to refresh themselves resulting in a NullPointerException.
* Fixed a bug that made it possible to migrate open Realms, which could cause undefined behavior when querying, reading or writing data.
* Fixed a bug causing column indices to be wrong for some edge cases. See #1611 for details.

## 0.83.1
* Updated Realm Core to version 0.94.1.
  - Fixed a bug when using Realm.compactRealm() which could make it impossible to open the Realm file again.
  - Fixed a bug, so isNull link queries now always return true if any part is null.

## 0.83
* BREAKING CHANGE: Database file format update. The Realm file created by this version cannot be used by previous versions of Realm.
* BREAKING CHANGE: Removed deprecated methods and constructors from the Realm class.
* BREAKING CHANGE: Introduced boxed types Boolean, Byte, Short, Integer, Long, Float and Double. Added null support. Introduced annotation @Required to indicate a field is not nullable. String, Date and byte[] became nullable by default which means a RealmMigrationNeededException will be thrown if an previous version of a Realm file is opened.
* Deprecated methods: RealmQuery.minimum{Int,Float,Double}, RealmQuery.maximum{Int,Float,Double}. Use RealmQuery.min() and RealmQuery.max() instead.
* Added support for x86_64.
* Fixed an issue where opening the same Realm file on two Looper threads could potentially lead to an IllegalStateException being thrown.
* Fixed an issue preventing the call of listeners on refresh().
* Opening a Realm file from one thread will no longer be blocked by a transaction from another thread.
* Range restrictions of Date fields have been removed. Date fields now accepts any value. Milliseconds are still removed.

## 0.82.2
* Fixed a bug which might cause failure when loading the native library.
* Fixed a bug which might trigger a timeout in Context.finalize().
* Fixed a bug which might cause RealmObject.isValid() to throw an exception if the object is deleted.
* Updated Realm core to version 0.89.9
  - Fixed a potential stack overflow issue which might cause a crash when encryption was used.
  - Embedded crypto functions into Realm dynamic lib to avoid random issues on some devices.
  - Throw RealmEncryptionNotSupportedException if the device doesn't support Realm encryption. At least one device type (HTC One X) contains system bugs that prevents Realm's encryption from functioning properly. This is now detected, and an exception is thrown when trying to open/create an encrypted Realm file. It's up to the application to catch this and decide if it's OK to proceed without encryption instead.

## 0.82.1
* Fixed a bug where using the wrong encryption key first caused the right key to be seen as invalid.
* Fixed a bug where String fields were ignored when updating objects from JSON with null values.
* Fixed a bug when calling System.exit(0), the process might hang.

## 0.82
* BREAKING CHANGE: Fields with annotation @PrimaryKey are indexed automatically now. Older schemas require a migration.
* RealmConfiguration.setModules() now accept ignore null values which Realm.getDefaultModule() might return.
* Trying to access a deleted Realm object throw throws a proper IllegalStateException.
* Added in-memory Realm support.
* Closing realm on another thread different from where it was created now throws an exception.
* Realm will now throw a RealmError when Realm's underlying storage engine encounters an unrecoverable error.
* @Index annotation can also be applied to byte/short/int/long/boolean/Date now.
* Fixed a bug where RealmQuery objects are prematurely garbage collected.
* Removed RealmQuery.between() for link queries.

## 0.81.1
* Fixed memory leak causing Realm to never release Realm objects.

## 0.81
* Introduced RealmModules for working with custom schemas in libraries and apps.
* Introduced Realm.getDefaultInstance(), Realm.setDefaultInstance(RealmConfiguration) and Realm.getInstance(RealmConfiguration).
* Deprecated most constructors. They have been been replaced by Realm.getInstance(RealmConfiguration) and Realm.getDefaultInstance().
* Deprecated Realm.migrateRealmAtPath(). It has been replaced by Realm.migrateRealm(RealmConfiguration).
* Deprecated Realm.deleteFile(). It has been replaced by Realm.deleteRealm(RealmConfiguration).
* Deprecated Realm.compactFile(). It has been replaced by Realm.compactRealm(RealmConfiguration).
* RealmList.add(), RealmList.addAt() and RealmList.set() now copy unmanaged objects transparently into Realm.
* Realm now works with Kotlin (M12+). (Thank you @cypressious)
* Fixed a performance regression introduced in 0.80.3 occurring during the validation of the Realm schema.
* Added a check to give a better error message when null is used as value for a primary key.
* Fixed unchecked cast warnings when building with Realm.
* Cleaned up examples (remove old test project).
* Added checking for missing generic type in RealmList fields in annotation processor.

## 0.80.3
* Calling Realm.copyToRealmOrUpdate() with an object with a null primary key now throws a proper exception.
* Fixed a bug making it impossible to open Realms created by Realm-Cocoa if a model had a primary key defined.
* Trying to using Realm.copyToRealmOrUpdate() with an object with a null primary key now throws a proper exception.
* RealmChangedListener now also gets called on the same thread that did the commit.
* Fixed bug where Realm.createOrUpdateWithJson() reset Date and Binary data to default values if not found in the JSON output.
* Fixed a memory leak when using RealmBaseAdapter.
* RealmBaseAdapter now allow RealmResults to be null. (Thanks @zaki50)
* Fixed a bug where a change to a model class (`RealmList<A>` to `RealmList<B>`) would not throw a RealmMigrationNeededException.
* Fixed a bug where setting multiple RealmLists didn't remove the previously added objects.
* Solved ConcurrentModificationException thrown when addChangeListener/removeChangeListener got called in the onChange. (Thanks @beeender)
* Fixed duplicated listeners in the same realm instance. Trying to add duplicated listeners is ignored now. (Thanks @beeender)

## 0.80.2
* Trying to use Realm.copyToRealmOrUpdate() with an object with a null primary key now throws a proper exception.
* RealmMigrationNeedException can now return the path to the Realm that needs to be migrated.
* Fixed bug where creating a Realm instance with a hashcode collision no longer returned the wrong Realm instance.
* Updated Realm Core to version 0.89.2
  - fixed bug causing a crash when opening an encrypted Realm file on ARM64 devices.

## 0.80.1
* Realm.createOrUpdateWithJson() no longer resets fields to their default value if they are not found in the JSON input.
* Realm.compactRealmFile() now uses Realm Core's compact() method which is more failure resilient.
* Realm.copyToRealm() now correctly handles referenced child objects that are already in the Realm.
* The ARM64 binary is now properly a part of the Eclipse distribution package.
* A RealmMigrationExceptionNeeded is now properly thrown if @Index and @PrimaryKey are not set correctly during a migration.
* Fixed bug causing Realms to be cached even though they failed to open correctly.
* Added Realm.deleteRealmFile(File) method.
* Fixed bug causing queries to fail if multiple Realms has different field ordering.
* Fixed bug when using Realm.copyToRealm() with a primary key could crash if default value was already used in the Realm.
* Updated Realm Core to version 0.89.0
  - Improved performance for sorting RealmResults.
  - Improved performance for refreshing a Realm after inserting or modifying strings or binary data.
  - Fixed bug causing incorrect result when querying indexed fields.
  - Fixed bug causing corruption of string index when deleting an object where there are duplicate values for the indexed field.
  - Fixed bug causing a crash after compacting the Realm file.
* Added RealmQuery.isNull() and RealmQuery.isNotNull() for querying relationships.
* Fixed a potential NPE in the RealmList constructor.

## 0.80
* Queries on relationships can be case sensitive.
* Fixed bug when importing JSONObjects containing NULL values.
* Fixed crash when trying to remove last element of a RealmList.
* Fixed bug crashing annotation processor when using "name" in model classes for RealmObject references
* Fixed problem occurring when opening an encrypted Realm with two different instances of the same key.
* Version checker no longer reports that updates are available when latest version is used.
* Added support for static fields in RealmObjects.
* Realm.writeEncryptedCopyTo() has been reenabled.

## 0.79.1
* copyToRealm() no longer crashes on cyclic data structures.
* Fixed potential crash when using copyToRealmOrUpdate with an object graph containing a mix of elements with and without primary keys.

## 0.79
* Added support for ARM64.
* Added RealmQuery.not() to negate a query condition.
* Added copyToRealmOrUpdate() and createOrUpdateFromJson() methods, that works for models with primary keys.
* Made the native libraries much smaller. Arm went from 1.8MB to 800KB.
* Better error reporting when trying to create or open a Realm file fails.
* Improved error reporting in case of missing accessors in model classes.
* Re-enabled RealmResults.remove(index) and RealmResults.removeLast().
* Primary keys are now supported through the @PrimaryKey annotation.
* Fixed error when instantiating a Realm with the wrong key.
* Throw an exception if deleteRealmFile() is called when there is an open instance of the Realm.
* Made migrations and compression methods synchronised.
* Removed methods deprecated in 0.76. Now Realm.allObjectsSorted() and RealmQuery.findAllSorted() need to be used instead.
* Reimplemented Realm.allObjectSorted() for better performance.

## 0.78
* Added proper support for encryption. Encryption support is now included by default. Keys are now 64 bytes long.
* Added support to write an encrypted copy of a Realm.
* Realm no longer incorrectly warns that an instance has been closed too many times.
* Realm now shows a log warning if an instance is being finalized without being closed.
* Fixed bug causing Realms to be cached during a RealmMigration resulting in invalid realms being returned from Realm.getInstance().
* Updated core to 0.88.

## 0.77
* Added Realm.allObjectsSorted() and RealmQuery.findAllSorted() and extending RealmResults.sort() for multi-field sorting.
* Added more logging capabilities at the JNI level.
* Added proper encryption support. NOTE: The key has been increased from 32 bytes to 64 bytes (see example).
* Added support for unmanaged objects and custom constructors.
* Added more precise imports in proxy classes to avoid ambiguous references.
* Added support for executing a transaction with a closure using Realm.executeTransaction().
* Added RealmObject.isValid() to test if an object is still accessible.
* RealmResults.sort() now has better error reporting.
* Fixed bug when doing queries on the elements of a RealmList, ie. like Realm.where(Foo.class).getBars().where().equalTo("name").
* Fixed bug causing refresh() to be called on background threads with closed Realms.
* Fixed bug where calling Realm.close() too many times could result in Realm not getting closed at all. This now triggers a log warning.
* Throw NoSuchMethodError when RealmResults.indexOf() is called, since it's not implemented yet.
* Improved handling of empty model classes in the annotation processor
* Removed deprecated static constructors.
* Introduced new static constructors based on File instead of Context, allowing to save Realm files in custom locations.
* RealmList.remove() now properly returns the removed object.
* Calling realm.close() no longer prevent updates to other open realm instances on the same thread.

## 0.76.0
* RealmObjects can now be imported using JSON.
* Gradle wrapper updated to support Android Studio 1.0.
* Fixed bug in RealmObject.equals() so it now correctly compares two objects from the same Realm.
* Fixed bug in Realm crashing for receiving notifications after close().
* Realm class is now marked as final.
* Replaced concurrency example with a better thread example.
* Allowed to add/remove RealmChangeListeners in RealmChangeListeners.
* Upgraded to core 0.87.0 (encryption support, API changes).
* Close the Realm instance after migrations.
* Added a check to deny the writing of objects outside of a transaction.

## 0.75.1 (03 December 2014)
* Changed sort to be an in-place method.
* Renamed SORT_ORDER_DECENDING to SORT_ORDER_DESCENDING.
* Added sorting functionality to allObjects() and findAll().
* Fixed bug when querying a date column with equalTo(), it would act as lessThan()

## 0.75.0 (28 Nov 2014)
* Realm now implements Closeable, allowing better cleanup of native resources.
* Added writeCopyTo() and compactRealmFile() to write and compact a Realm to a new file.
* RealmObject.toString(), equals() and hashCode() now support models with cyclic references.
* RealmResults.iterator() and listIterator() now correctly iterates the results when using remove().
* Bug fixed in Exception text when field names was not matching the database.
* Bug fixed so Realm no longer throws an Exception when removing the last object.
* Bug fixed in RealmResults which prevented sub-querying.
* The Date type does not support millisecond resolution, and dates before 1901-12-13 and dates after 2038-01-19 are not supported on 32 bit systems.
* Fixed bug so Realm no longer throws an Exception when removing the last object.
* Fixed bug in RealmResults which prevented sub-querying.

## 0.74.0 (19 Nov 2014)
* Added support for more field/accessors naming conventions.
* Added case sensitive versions of string comparison operators equalTo and notEqualTo.
* Added where() to RealmList to initiate queries.
* Added verification of fields names in queries with links.
* Added exception for queries with invalid field name.
* Allow static methods in model classes.
* An exception will now be thrown if you try to move Realm, RealmResults or RealmObject between threads.
* Fixed a bug in the calculation of the maximum of date field in a RealmResults.
* Updated core to 0.86.0, fixing a bug in cancelling an empty transaction, and major query speedups with floats/doubles.
* Consistent handling of UTF-8 strings.
* removeFromRealm() now calls moveLastOver() which is faster and more reliable when deleting multiple objects.

## 0.73.1 (05 Nov 2014)
* Fixed a bug that would send infinite notifications in some instances.

## 0.73.0 (04 Nov 2014)
* Fixed a bug not allowing queries with more than 1024 conditions.
* Rewritten the notification system. The API did not change but it's now much more reliable.
* Added support for switching auto-refresh on and off (Realm.setAutoRefresh).
* Added RealmBaseAdapter and an example using it.
* Added deleteFromRealm() method to RealmObject.

## 0.72.0 (27 Oct 2014)
* Extended sorting support to more types: boolean, byte, short, int, long, float, double, Date, and String fields are now supported.
* Better support for Java 7 and 8 in the annotations processor.
* Better support for the Eclipse annotations processor.
* Added Eclipse support to the distribution folder.
* Added Realm.cancelTransaction() to cancel/abort/rollback a transaction.
* Added support for link queries in the form realm.where(Owner.class).equalTo("cat.age", 12).findAll().
* Faster implementation of RealmQuery.findFirst().
* Upgraded core to 0.85.1 (deep copying of strings in queries; preparation for link queries).

## 0.71.0 (07 Oct 2014)
* Simplified the release artifact to a single Jar file.
* Added support for Eclipse.
* Added support for deploying to Maven.
* Throw exception if nested transactions are used (it's not allowed).
* Javadoc updated.
* Fixed [bug in RealmResults](https://github.com/realm/realm-java/issues/453).
* New annotation @Index to add search index to a field (currently only supporting String fields).
* Made the annotations processor more verbose and strict.
* Added RealmQuery.count() method.
* Added a new example about concurrency.
* Upgraded to core 0.84.0.

## 0.70.1 (30 Sep 2014)
* Enabled unit testing for the realm project.
* Fixed handling of camel-cased field names.

## 0.70.0 (29 Sep 2014)
* This is the first public beta release.<|MERGE_RESOLUTION|>--- conflicted
+++ resolved
@@ -1,17 +1,15 @@
-<<<<<<< HEAD
 ## 1.2.0
 
 ### Enhancements
 
 * Added `RealmQuery.in()` for a comparison against multiple values.
-=======
+
 ## 1.1.2
 
 ### Bug fixes
 
 * Throw a proper exception when operating on a non-existing field with the dynamic API (#3292).
 * `DynamicRealmObject.setList` should only accept `RealmList<DynamicRealmObject>` (#3280).
->>>>>>> e62d11ff
 
 ## 1.1.1
 
