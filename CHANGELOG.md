## 0.88.0
* BREAKING CHANGE: DynamicRealm.executeTransaction() now directly throws any RuntimeException instead of wrapping it in a RealmException (#1682).
* BREAKING CHANGE: DynamicRealm.executeTransaction() now throws IllegalArgumentException instead of silently accepting a null Transaction object.
<<<<<<< HEAD
* BREAKING CHANGE: String setters now throws IllegalArgumentException instead of RealmError for invalid surrogates.
=======
* BREAKING CHANGE: String setters now throw IllegalArgumentException instead of RealmError for invalid surrogates.
>>>>>>> dec497a5
* BREAKING CHANGE: DynamicRealm.distinct()/distinctAsync() and Realm.distinct()/distinctAsync() now throw IllegalArgumentException instead of UnsupportedOperationException for invalid type or unindexed field.
* BREAKING CHANGE: All thread local change listeners are now delayed until the next Looper event instead of being triggered when committing.
* Deprecated methods: Realm.getInstance(Context). Use Realm.getInstance(RealmConfiguration) or Realm.getDefaultInstance() instead.
* Fixed an error occurring during test and connectedCheck of unit test example (#1934).
* Fixed bug in jsonExample (#2092).
* Fixed bug when multiple calls of RealmResults.distinct() causes to return wrong results (#2198).
* Added RealmQuery.isNotEmpty() (#2025). (Thank you @stk1m1)
* Added Realm.clear() and RealmList.removeAllFromRealm() (#1560).
* Added RealmQuery.distinct() and RealmResults.distinct() (#1568).
* Added RealmQuery.distinctAsync() and RealmResults.distinctAsync() (#2118).
* Improved .so loading by using ReLinker (https://github.com/KeepSafe/ReLinker).
* Improved performance of RealmList#contains() (#897).
* RealmResults.size() now returns Integer.MAX_VALUE when actual size is greater than Integer.MAX_VALUE (#2129).
<<<<<<< HEAD
=======
* Added RealmQuery.distinctAsync() and RealmResults.distinctAsync() (#2118).
* Removed allowBackup from AndroidManifest (#2307).
>>>>>>> dec497a5

## 0.87.5
 * Updated Realm Core to 0.96.1
   - IllegalStateException won't be thrown anymore in RealmResults.where() if the RealmList which the RealmResults is created on has been deleted. Instead, the RealmResults will be treated as empty forever.

## 0.87.4
* Updated Realm Core to 0.96.0
  - Fixed bug causing BadVersionException or crashing core when running async queries.

## 0.87.3
* IllegalArgumentException is now properly thrown when calling Realm.copyFromRealm() with a DynamicRealmObject (#2058).
* Fixed a message in IllegalArgumentException thrown by the accessors of DynamicRealmObject (#2141).
* Fixed RealmList not returning DynamicRealmObjects of the correct underlying type (#2143).
* Fixed potential crash when rolling back removal of classes that reference each other (#1829).
* Updated Realm Core to 0.95.8
  - Fixed a bug where undetected deleted object might lead to seg. fault (#1945).
  - Better performance when deleting objects (#2015).

## 0.87.2
* Fixed a bug when RealmObjectSchema.addField() was called with the PRIMARY_KEY modifier, the field was not set as a required field (#2001).
* Removed explicit GC call when committing a transaction (#1925).
* Fixed a bug which could throw a ConcurrentModificationException in RealmObject's or RealmResults' change listener (#1970).
* Fixed RealmList.set() so it now correctly returns the old element instead of the new (#2044).
* Fixed the deployment of source and javadoc jars (#1971).

## 0.87.1
* Upgraded to NDK R10e. Using gcc 4.9 for all architectures.
* Updated Realm Core to 0.95.6
  - Fixed a bug where an async query can be copied incomplete in rare cases (#1717).
* Fixed potential memory leak when using async query.
* Added a check to prevent removing a RealmChangeListener from a non-Looper thread (#1962). (Thank you @hohnamkung)

## 0.87.0
* Added Realm.asObservable(), RealmResults.asObservable(), RealmObject.asObservable(), DynamicRealm.asObservable() and DynamicRealmObject.asObservable().
* Added RealmConfiguration.Builder.rxFactory() and RxObservableFactory for custom RxJava observable factory classes.
* Added Realm.copyFromRealm() for creating detached copies of Realm objects (#931).
* Added RealmObjectSchema.getFieldType() (#1883).
* Added unitTestExample to showcase unit and instrumentation tests. Examples include jUnit3, jUnit4, Espresso, Robolectric, and MPowermock usage with Realm (#1440).
* Added support for ISO8601 based dates for JSON import. If JSON dates are invalid a RealmException will be thrown (#1213).
* Added APK splits to gridViewExample (#1834).

## 0.86.1
* Improved the performance of removing objects (RealmResults.clear() and RealmResults.remove()).
* Updated Realm Core to 0.95.5
* Updated ProGuard configuration (#1904).
* Fixed a bug where RealmQuery.findFirst() returned a wrong result if the RealmQuery had been created from a RealmResults.where() (#1905).
* Fixed a bug causing DynamicRealmObject.getObject()/setObject() to use the wrong class (#1912).
* Fixed a bug which could cause a crash when closing Realm instances in change listeners (#1900).
* Fixed a crash occurring during update of multiple async queries (#1895).
* Fixed listeners not triggered for RealmObject & RealmResults created using copy or create methods (#1884).
* Fixed RealmChangeListener never called inside RealmResults (#1894).
* Fixed crash when calling clear on a RealmList (#1886).

## 0.86.0
* BREAKING CHANGE: The Migration API has been replaced with a new API.
* BREAKING CHANGE: RealmResults.SORT_ORDER_ASCENDING and RealmResults.SORT_ORDER_DESCENDING constants have been replaced by Sort.ASCENDING and Sort.DESCENDING enums.
* BREAKING CHANGE: RealmQuery.CASE_SENSITIVE and RealmQuery.CASE_INSENSITIVE constants have been replaced by Case.SENSITIVE and Case.INSENSITIVE enums.
* BREAKING CHANGE: Realm.addChangeListener, RealmObject.addChangeListener and RealmResults.addChangeListener hold a strong reference to the listener, you should unregister the listener to avoid memory leaks.
* BREAKING CHANGE: Removed deprecated methods RealmQuery.minimum{Int,Float,Double}, RealmQuery.maximum{Int,Float,Double}, RealmQuery.sum{Int,Float,Double} and RealmQuery.average{Int,Float,Double}. Use RealmQuery.min(), RealmQuery.max(), RealmQuery.sum() and RealmQuery.average() instead.
* BREAKING CHANGE: Removed RealmConfiguration.getSchemaMediator() which is public by mistake. And RealmConfiguration.getRealmObjectClasses() is added as an alternative in order to obtain the set of model classes (#1797).
* BREAKING CHANGE: Realm.addChangeListener, RealmObject.addChangeListener and RealmResults.addChangeListener will throw an IllegalStateException when invoked on a non-Looper thread. This is to prevent registering listeners that will not be invoked.
* BREAKING CHANGE: trying to access a property on an unloaded RealmObject obtained asynchronously will throw an IllegalStateException
* Added new Dynamic API using DynamicRealm and DynamicRealmObject.
* Added Realm.getSchema() and DynamicRealm.getSchema().
* Realm.createOrUpdateObjectFromJson() now works correctly if the RealmObject class contains a primary key (#1777).
* Realm.compactRealm() doesn't throw an exception if the Realm file is opened. It just returns false instead.
* Updated Realm Core to 0.95.3
  - Fixed a bug where RealmQuery.average(String) returned a wrong value for a nullable Long/Integer/Short/Byte field (#1803).
  - Fixed a bug where RealmQuery.average(String) wrongly counted the null value for average calculation (#1854).

## 0.85.1
* Fixed a bug which could corrupt primary key information when updating from a Realm version <= 0.84.1 (#1775).

## 0.85.0
* BREAKING CHANGE: Removed RealmEncryptionNotSupportedException since the encryption implementation changed in Realm's underlying storage engine. Encryption is now supported on all devices.
* BREAKING CHANGE: Realm.executeTransaction() now directly throws any RuntimeException instead of wrapping it in a RealmException (#1682).
* BREAKING CHANGE: RealmQuery.isNull() and RealmQuery.isNotNull() now throw IllegalArgumentException instead of RealmError if the fieldname is a linked field and the last element is a link (#1693).
* Added Realm.isEmpty().
* Setters in managed object for RealmObject and RealmList now throw IllegalArgumentException if the value contains an invalid (standalone, removed, closed, from different Realm) object (#1749).
* Attempting to refresh a Realm while a transaction is in process will now throw an IllegalStateException (#1712).
* The Realm AAR now also contains the ProGuard configuration (#1767). (Thank you @skyisle)
* Updated Realm Core to 0.95
  - Removed reliance on POSIX signals when using encryption.

## 0.84.2
* Fixed a bug making it impossible to convert a field to become required during a migration (#1695).
* Fixed a bug making it impossible to read Realms created using primary keys and created by iOS (#1703).
* Fixed some memory leaks when an Exception is thrown (#1730).
* Fixed a memory leak when using relationships (#1285).
* Fixed a bug causing cached column indices to be cleared too soon (#1732).

## 0.84.1
* Updated Realm Core to 0.94.4
  - Fixed a bug that could cause a crash when running the same query multiple times.
* Updated ProGuard configuration. See documentation https://realm.io/docs/java/latest/#proguard for more details.
* Updated Kotlin example to use 1.0.0-beta.
* Fixed warnings reported by "lint -Xlint:all" (#1644).
* Fixed a bug where simultaneous opening and closing a Realm from different threads might result in a NullPointerException (#1646).
* Fixed a bug which made it possible to externally modify the encryption key in a RealmConfiguration (#1678).

## 0.84.0
* Added support for async queries and transactions.
* Added support for parsing JSON Dates with timezone information. (Thank you @LateralKevin)
* Added RealmQuery.isEmpty().
* Added Realm.isClosed() method.
* Added Realm.distinct() method.
* Added RealmQuery.isValid(), RealmResults.isValid() and RealmList.isValid(). Each method checks whether the instance is still valid to use or not(for example, the Realm has been closed or any parent object has been removed).
* Added Realm.isInTransaction() method.
* Updated Realm Core to version 0.94.3
  - Fallback for mremap() now work correctly on BlackBerry devices.
* Following methods in managed RealmList now throw IllegalStateException instead of native crash when RealmList.isValid() returns false: add(int,RealmObject), add(RealmObject)
* Following methods in managed RealmList now throw IllegalStateException instead of ArrayIndexOutOfBoundsException when RealmList.isValid() returns false: set(int,RealmObject), move(int,int), remove(int), get(int)
* Following methods in managed RealmList now throw IllegalStateException instead of returning 0/null when RealmList.isValid() returns false: clear(), removeAll(Collection), remove(RealmObject), first(), last(), size(), where()
* RealmPrimaryKeyConstraintException is now thrown instead of RealmException if two objects with same primary key are inserted.
* IllegalStateException is now thrown when calling Realm's clear(), RealmResults's remove(), removeLast(), clear() or RealmObject's removeFromRealm() from an incorrect thread.
* Fixed a bug affecting RealmConfiguration.equals().
* Fixed a bug in RealmQuery.isNotNull() which produced wrong results for binary data.
* Fixed a bug in RealmQuery.isNull() and RealmQuery.isNotNull() which validated the query prematurely.
* Fixed a bug where closed Realms were trying to refresh themselves resulting in a NullPointerException.
* Fixed a bug that made it possible to migrate open Realms, which could cause undefined behavior when querying, reading or writing data.
* Fixed a bug causing column indices to be wrong for some edge cases. See #1611 for details.

## 0.83.1
* Updated Realm Core to version 0.94.1.
  - Fixed a bug when using Realm.compactRealm() which could make it impossible to open the Realm file again.
  - Fixed a bug, so isNull link queries now always return true if any part is null.

## 0.83
* BREAKING CHANGE: Database file format update. The Realm file created by this version cannot be used by previous versions of Realm.
* BREAKING CHANGE: Removed deprecated methods and constructors from the Realm class.
* BREAKING CHANGE: Introduced boxed types Boolean, Byte, Short, Integer, Long, Float and Double. Added null support. Introduced annotation @Required to indicate a field is not nullable. String, Date and byte[] became nullable by default which means a RealmMigrationNeededException will be thrown if an previous version of a Realm file is opened.
* Deprecated methods: RealmQuery.minimum{Int,Float,Double}, RealmQuery.maximum{Int,Float,Double}. Use RealmQuery.min() and RealmQuery.max() instead.
* Added support for x86_64.
* Fixed an issue where opening the same Realm file on two Looper threads could potentially lead to an IllegalStateException being thrown.
* Opening a Realm file from one thread will no longer be blocked by a transaction from another thread.
* Fixed an issue preventing the call of listeners on refresh().
* Range restrictions of Date fields have been removed. Date fields now accepts any value. Milliseconds are still removed.

## 0.82.2
* Fixed a bug which might cause failure when loading the native library.
* Fixed a bug which might trigger a timeout in Context.finalize().
* Fixed a bug which might cause RealmObject.isValid() to throw an exception if the object is deleted.
* Updated Realm core to version 0.89.9
  - Fixed a potential stack overflow issue which might cause a crash when encryption was used.
  - Embedded crypto functions into Realm dynamic lib to avoid random issues on some devices.
  - Throw RealmEncryptionNotSupportedException if the device doesn't support Realm encryption. At least one device type (HTC One X) contains system bugs that prevents Realm's encryption from functioning properly. This is now detected, and an exception is thrown when trying to open/create an encrypted Realm file. It's up to the application to catch this and decide if it's OK to proceed without encryption instead.

## 0.82.1
* Fixed a bug where using the wrong encryption key first caused the right key to be seen as invalid.
* Fixed a bug where String fields were ignored when updating objects from JSON with null values.
* Fixed a bug when calling System.exit(0), the process might hang.

## 0.82
* BREAKING CHANGE: Fields with annotation @PrimaryKey are indexed automatically now. Older schemas require a migration.
* RealmConfiguration.setModules() now accept ignore null values which Realm.getDefaultModule() might return.
* Trying to access a deleted Realm object throw throws a proper IllegalStateException.
* Added in-memory Realm support.
* Closing realm on another thread different from where it was created now throws an exception.
* Realm will now throw a RealmError when Realm's underlying storage engine encounters an unrecoverable error.
* @Index annotation can also be applied to byte/short/int/long/boolean/Date now.
* Fixed a bug where RealmQuery objects are prematurely garbage collected.
* Removed RealmQuery.between() for link queries.

## 0.81.1
* Fixed memory leak causing Realm to never release Realm objects.

## 0.81
* Introduced RealmModules for working with custom schemas in libraries and apps.
* Introduced Realm.getDefaultInstance(), Realm.setDefaultInstance(RealmConfiguration) and Realm.getInstance(RealmConfiguration).
* Deprecated most constructors. They have been been replaced by Realm.getInstance(RealmConfiguration) and Realm.getDefaultInstance().
* Deprecated Realm.migrateRealmAtPath(). It has been replaced by Realm.migrateRealm(RealmConfiguration).
* Deprecated Realm.deleteFile(). It has been replaced by Realm.deleteRealm(RealmConfiguration).
* Deprecated Realm.compactFile(). It has been replaced by Realm.compactRealm(RealmConfiguration).
* RealmList.add(), RealmList.addAt() and RealmList.set() now copy standalone objects transparently into Realm.
* Realm now works with Kotlin (M12+). (Thank you @cypressious)
* Fixed a performance regression introduced in 0.80.3 occurring during the validation of the Realm schema.
* Added a check to give a better error message when null is used as value for a primary key.
* Fixed unchecked cast warnings when building with Realm.
* Cleaned up examples (remove old test project).
* Added checking for missing generic type in RealmList fields in annotation processor.

## 0.80.3
* Calling Realm.copyToRealmOrUpdate() with an object with a null primary key now throws a proper exception.
* Fixed a bug making it impossible to open Realms created by Realm-Cocoa if a model had a primary key defined.
* Trying to using Realm.copyToRealmOrUpdate() with an object with a null primary key now throws a proper exception.
* RealmChangedListener now also gets called on the same thread that did the commit.
* Fixed bug where Realm.createOrUpdateWithJson() reset Date and Binary data to default values if not found in the JSON output.
* Fixed a memory leak when using RealmBaseAdapter.
* RealmBaseAdapter now allow RealmResults to be null (thanks @zaki50).
* Fixed a bug where a change to a model class (RealmList<A> to RealmList<B>) would not throw a RealmMigrationNeededException.
* Fixed a bug where setting multiple RealmLists didn't remove the previously added objects.
* Solved ConcurrentModificationException thrown when addChangeListener/removeChangeListener got called in the onChange. (thanks @beeender)
* Fixed duplicated listeners in the same realm instance. Trying to add duplicated listeners is ignored now. (thanks @beeender)

## 0.80.2
* Trying to use Realm.copyToRealmOrUpdate() with an object with a null primary key now throws a proper exception.
* RealmMigrationNeedException can now return the path to the Realm that needs to be migrated.
* Fixed bug where creating a Realm instance with a hashcode collision no longer returned the wrong Realm instance.
* Updated Realm Core to version 0.89.2
  - fixed bug causing a crash when opening an encrypted Realm file on ARM64 devices.

## 0.80.1
* Realm.createOrUpdateWithJson() no longer resets fields to their default value if they are not found in the JSON input.
* Realm.compactRealmFile() now uses Realm Core's compact() method which is more failure resilient.
* Realm.copyToRealm() now correctly handles referenced child objects that are already in the Realm.
* The ARM64 binary is now properly a part of the Eclipse distribution package.
* A RealmMigrationExceptionNeeded is now properly thrown if @Index and @PrimaryKey are not set correctly during a migration.
* Fixed bug causing Realms to be cached even though they failed to open correctly.
* Added Realm.deleteRealmFile(File) method.
* Fixed bug causing queries to fail if multiple Realms has different field ordering.
* Fixed bug when using Realm.copyToRealm() with a primary key could crash if default value was already used in the Realm.
* Updated Realm Core to version 0.89.0
  - improved performance for sorting RealmResults.
  - improved performance for refreshing a Realm after inserting or modifying strings or binary data.
  - fixed bug causing incorrect result when querying indexed fields.
  - fixed bug causing corruption of string index when deleting an object where there are duplicate values for the indexed field.
  - fixed bug causing a crash after compacting the Realm file.
* Added RealmQuery.isNull() and RealmQuery.isNotNull() for querying relationships.
* Fixed a potential NPE in the RealmList constructor.

## 0.80
* Queries on relationships can be case sensitive.
* Fixed bug when importing JSONObjects containing NULL values.
* Fixed crash when trying to remove last element of a RealmList.
* Fixed bug crashing annotation processor when using "name" in model classes for RealmObject references
* Fixed problem occurring when opening an encrypted Realm with two different instances of the same key.
* Version checker no longer reports that updates are available when latest version is used.
* Added support for static fields in RealmObjects.
* Realm.writeEncryptedCopyTo() has been reenabled.

## 0.79.1
* copyToRealm() no longer crashes on cyclic data structures.
* Fixed potential crash when using copyToRealmOrUpdate with an object graph containing a mix of elements with and without primary keys.

## 0.79
* Added support for ARM64.
* Added RealmQuery.not() to negate a query condition.
* Made the native libraries much smaller. Arm went from 1.8MB to 800KB.
* Better error reporting when trying to create or open a Realm file fails.
* Improved error reporting in case of missing accessors in model classes.
* Re-enabled RealmResults.remove(index) and RealmResults.removeLast().
* Primary keys are now supported through the @PrimaryKey annotation.
* Added copyToRealmOrUpdate() and createOrUpdateFromJson() methods, that works for models with primary keys.
* Fixed error when instantiating a Realm with the wrong key.
* Throw an exception if deleteRealmFile() is called when there is an open instance of the Realm.
* Made migrations and compression methods synchronised.
* Removed methods deprecated in 0.76. Now Realm.allObjectsSorted() and RealmQuery.findAllSorted() need to be used instead.
* Reimplemented Realm.allObjectSorted() for better performance.

## 0.78
* Added proper support for encryption. Encryption support is now included by default. Keys are now 64 bytes long.
* Added support to write an encrypted copy of a Realm.
* Realm no longer incorrectly warns that an instance has been closed too many times.
* Realm now shows a log warning if an instance is being finalized without being closed.
* Fixed bug causing Realms to be cached during a RealmMigration resulting in invalid realms being returned from Realm.getInstance().
* Updated core to 0.88.

## 0.77
* Added Realm.allObjectsSorted() and RealmQuery.findAllSorted() and extending RealmResults.sort() for multi-field sorting.
* RealmResults.sort() now has better error reporting.
* Added more logging capabilities at the JNI level.
* Added proper encryption support. NOTE: The key has been increased from 32 bytes to 64 bytes (see example).
* Fixed bug when doing queries on the elements of a RealmList, ie. like Realm.where(Foo.class).getBars().where().equalTo("name").
* Throw NoSuchMethodError when RealmResults.indexOf() is called, since it's not implemented yet.
* Added support for standalone objects and custom constructors.
* Added more precise imports in proxy classes to avoid ambiguous references.
* Improved handling of empty model classes in the annotation processor
* Added support for executing a transaction with a closure using Realm.executeTransaction().
* Fixed bug causing refresh() to be called on background threads with closed Realms.
* Fixed bug where calling Realm.close() too many times could result in Realm not getting closed at all. This now triggers a log warning.
* Added RealmObject.isValid() to test if an object is still accessible.
* Removed deprecated static constructors.
* Introduced new static constructors based on File instead of Context, allowing to save Realm files in custom locations.
* RealmList.remove() now properly returns the removed object.
* Calling realm.close() no longer prevent updates to other open realm instances on the same thread.

## 0.76.0
* RealmObjects can now be imported using JSON.
* Gradle wrapper updated to support Android Studio 1.0.
* Bug fixed in RealmObject.equals() so it now correctly compares two objects from the same Realm.
* Realm class is now marked as final.
* Replaced concurrency example with a better thread example.
* Allow to add/remove RealmChangeListeners in RealmChangeListeners.
* Upgrading to core 0.87.0 (encryption support, API changes).
* Bug fixed in Realm crashing for receiving notifications after close().
* Close the Realm instance after migrations.
* Added a check to deny the writing of objects outside of a transaction.

## 0.75.1 (03 December 2014)
 * Changing sort to be an in-place method.
 * Renaming SORT_ORDER_DECENDING to SORT_ORDER_DESCENDING.
 * Adding sorting functionality to allObjects() and findAll().
 * Bug fixed: when querying a date column with equalTo(), it would act as lessThan()

## 0.75.0 (28 Nov 2014)
 * Realm now implements Closeable, allowing better cleanup of native resources
 * Adding writeCopyTo() and compactRealmFile() to write and compact a Realm to a new file.
 * RealmObject.toString(), equals() and hashCode() now support models with cyclic references.
 * RealmResults.iterator() and listIterator() now correctly iterates the results when using remove().
 * Bug fixed in Exception text when field names was not matching the database
 * Bug fixed so Realm no longer throws an Exception when removing the last object
 * Bug fixed in RealmResults which prevented sub-querying
 * The Date type does not support millisecond resolution, and dates before 1901-12-13
    and dates after 2038-01-19 are not supported on 32 bit systems
 * Fixed bug so Realm no longer throws an Exception when removing the last object
 * Bug fixed in RealmResults which prevented subquerying

## 0.74.0 (19 Nov 2014)
 * Added support for more field/accessors naming conventions
 * Allow static methods in model classes
 * An exception will now be thrown if you try to move Realm, RealmResults or RealmObject between threads.
 * Fixed a bug in the calculation of the maximum of date field in a RealmResults
 * Adding case sensitive versions of string comparison operators equalTo and notEqualTo
 * Adding where() to RealmList to initiate queries
 * Updated core to 0.86.0, fixing a bug in cancelling an empty transaction, and major query speedups with floats/doubles
 * Consistent handling of UTF-8 strings
 * removeFromRealm() now calls moveLastOver() which is faster and more reliable when deleting multiple objects
 * Added verification of fields names in queries with links.
 * Added exception for queries with invalid field name

## 0.73.1 (05 Nov 2014)
 * Fixed a bug that would send infinite notifications in some instances

## 0.73.0 (04 Nov 2014)
 * Fixed a bug not allowing queries with more than 1024 conditions
 * Rewritten the notification system. The API did not change but it's now much more reliable
 * Added support for switching auto-refresh on and off (Realm.setAutoRefresh)
 * Added RealmBaseAdapter and an example using it
 * Added deleteFromRealm() method to RealmObject

## 0.72.0 (27 Oct 2014)
 * Extended sorting support to more types: boolean, byte, short, int, long, float, double, Date, and String
    fields are now supported
 * Better support for Java 7 and 8 in the annotations processor
 * Better support for the Eclipse annotations processor
 * Added Eclipse support to the distribution folder
 * Added Realm.cancelTransaction() to cancel/abort/rollback a transaction
 * Faster implementation of RealmQuery.findFirst()
 * Upgraded core to 0.85.1 (deep copying of strings in queries; preparation for link queries)
 * Added support for link queries in the form realm.where(Owner.class).equalTo("cat.age", 12).findAll()

## 0.71.0 (07 Oct 2014)
 * Simplified the release artifact to a single Jar file
 * Added support for Eclipse
 * Added support for deploying to Maven
 * Throw exception if nested transactions are used (it's not allowed)
 * Javadoc updated
 * Fixed bug in RealmResults: https://github.com/realm/realm-java/issues/453
 * New annotation @Index to add search index to a field (currently only supporting String fields)
 * Made the annotations processor more verbose and strict
 * Adding RealmQuery.count() method
 * Added a new example about concurrency
 * Upgrading to core 0.84.0

## 0.70.1 (30 Sep 2014)
 * Enable unit testing for the realm project
 * Fixed handling of camel-cased field names

## 0.70.0 (29 Sep 2014)
 * This is the first public beta release<|MERGE_RESOLUTION|>--- conflicted
+++ resolved
@@ -1,11 +1,7 @@
 ## 0.88.0
 * BREAKING CHANGE: DynamicRealm.executeTransaction() now directly throws any RuntimeException instead of wrapping it in a RealmException (#1682).
 * BREAKING CHANGE: DynamicRealm.executeTransaction() now throws IllegalArgumentException instead of silently accepting a null Transaction object.
-<<<<<<< HEAD
-* BREAKING CHANGE: String setters now throws IllegalArgumentException instead of RealmError for invalid surrogates.
-=======
 * BREAKING CHANGE: String setters now throw IllegalArgumentException instead of RealmError for invalid surrogates.
->>>>>>> dec497a5
 * BREAKING CHANGE: DynamicRealm.distinct()/distinctAsync() and Realm.distinct()/distinctAsync() now throw IllegalArgumentException instead of UnsupportedOperationException for invalid type or unindexed field.
 * BREAKING CHANGE: All thread local change listeners are now delayed until the next Looper event instead of being triggered when committing.
 * Deprecated methods: Realm.getInstance(Context). Use Realm.getInstance(RealmConfiguration) or Realm.getDefaultInstance() instead.
@@ -19,11 +15,7 @@
 * Improved .so loading by using ReLinker (https://github.com/KeepSafe/ReLinker).
 * Improved performance of RealmList#contains() (#897).
 * RealmResults.size() now returns Integer.MAX_VALUE when actual size is greater than Integer.MAX_VALUE (#2129).
-<<<<<<< HEAD
-=======
-* Added RealmQuery.distinctAsync() and RealmResults.distinctAsync() (#2118).
 * Removed allowBackup from AndroidManifest (#2307).
->>>>>>> dec497a5
 
 ## 0.87.5
  * Updated Realm Core to 0.96.1
