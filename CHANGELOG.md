--- conflicted
+++ resolved
@@ -1,12 +1,9 @@
-<<<<<<< HEAD
-=======
 ## 1.0.1
 
 ### Bug fixes
 
 * Fixed a crash when calling Table.toString() in debugger (#2429).
 
->>>>>>> 42b1a269
 ## 1.0.0
 
 No changes since 0.91.1.
