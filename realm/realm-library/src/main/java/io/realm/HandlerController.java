/*
 * Copyright 2015 Realm Inc.
 *
 * Licensed under the Apache License, Version 2.0 (the "License");
 * you may not use this file except in compliance with the License.
 * You may obtain a copy of the License at
 *
 * http://www.apache.org/licenses/LICENSE-2.0
 *
 * Unless required by applicable law or agreed to in writing, software
 * distributed under the License is distributed on an "AS IS" BASIS,
 * WITHOUT WARRANTIES OR CONDITIONS OF ANY KIND, either express or implied.
 * See the License for the specific language governing permissions and
 * limitations under the License.
 */

package io.realm;

import android.os.Handler;
import android.os.Message;

import java.lang.ref.Reference;
import java.lang.ref.ReferenceQueue;
import java.lang.ref.WeakReference;
import java.util.ArrayList;
import java.util.IdentityHashMap;
import java.util.Iterator;
import java.util.List;
import java.util.Map;
import java.util.Set;
import java.util.concurrent.CopyOnWriteArrayList;
import java.util.concurrent.Future;

import io.realm.internal.IdentitySet;
import io.realm.internal.Row;
import io.realm.internal.SharedGroup;
import io.realm.internal.async.QueryUpdateTask;
import io.realm.internal.log.RealmLog;

/**
 * Centralises all Handler callbacks, including updating async queries and refreshing the Realm.
 */
public class HandlerController implements Handler.Callback {
    // Keep a strong reference to the registered RealmChangeListener
    // user should unregister those listeners
    protected final CopyOnWriteArrayList<RealmChangeListener> changeListeners =
            new CopyOnWriteArrayList<RealmChangeListener>();

    // Keep a weak reference to the registered RealmChangeListener those are Weak since
    // for some UC (ex: RealmBaseAdapter) we don't know when it's the best time to unregister the listener
    protected final List<WeakReference<RealmChangeListener>> weakChangeListeners =
            new CopyOnWriteArrayList<WeakReference<RealmChangeListener>>();

    static final int REALM_CHANGED = 14930352; // Hopefully it won't clash with other message IDs.
    static final int COMPLETED_UPDATE_ASYNC_QUERIES = 24157817;
    static final int COMPLETED_ASYNC_REALM_RESULTS = 39088169;
    static final int COMPLETED_ASYNC_REALM_OBJECT = 63245986;
    static final int REALM_ASYNC_BACKGROUND_EXCEPTION = 102334155;
    final BaseRealm realm;
    // pending update of async queries
    private Future updateAsyncQueriesTask;

    final ReferenceQueue<RealmResults<? extends RealmObject>> referenceQueueAsyncRealmResults = new ReferenceQueue<RealmResults<? extends RealmObject>>();
    final ReferenceQueue<RealmResults<? extends RealmObject>> referenceQueueSyncRealmResults = new ReferenceQueue<RealmResults<? extends RealmObject>>();
    final ReferenceQueue<RealmObject> referenceQueueRealmObject = new ReferenceQueue<RealmObject>();
    // keep a WeakReference list to RealmResults obtained asynchronously in order to update them
    // RealmQuery is not WeakReferenced to prevent it from being GC'd. RealmQuery should be
    // cleaned if RealmResults is cleaned. we need to keep RealmQuery because it contains the query
    // pointer (to handover for each update) + all the arguments necessary to rerun the query:
    // sorting orders, soring columns, type (findAll, findFirst, findAllSorted etc.)
    final Map<WeakReference<RealmResults<? extends RealmObject>>, RealmQuery<? extends RealmObject>> asyncRealmResults =
            new IdentityHashMap<WeakReference<RealmResults<? extends RealmObject>>, RealmQuery<? extends RealmObject>>();
    // Keep a WeakReference to the currently empty RealmObjects obtained asynchronously. We need to keep re-running
    // the query in the background for each commit, until we got a valid Row (pointer)
    final Map<WeakReference<RealmObject>, RealmQuery<? extends RealmObject>> emptyAsyncRealmObject =
            new IdentityHashMap<WeakReference<RealmObject>, RealmQuery<? extends RealmObject>>();

    // keep a reference to the list of sync RealmResults, we'll use it
    // to deliver type based notification once the shared_group advance
    final IdentitySet<WeakReference<RealmResults<? extends RealmObject>>> syncRealmResults =
            new IdentitySet<WeakReference<RealmResults<? extends RealmObject>>>();

    final Map<WeakReference<RealmObject>, RealmQuery<? extends RealmObject>> realmObjects =
            new IdentityHashMap<WeakReference<RealmObject>, RealmQuery<? extends RealmObject>>();

    public HandlerController(BaseRealm realm) {
        this.realm = realm;
    }

    @Override
    public boolean handleMessage(Message message) {
        // Due to how a ConcurrentHashMap iterator is created we cannot be sure that other threads are
        // aware when this threads handler is removed before they send messages to it. We don't wish to synchronize
        // access to the handlers as they are the prime mean of notifying about updates. Instead we make sure
        // that if a message does slip though (however unlikely), it will not try to update a SharedGroup that no
        // longer exists. `sharedGroupManager` will only be null if a Realm is really closed.
        if (realm.sharedGroupManager != null) {
            switch (message.what) {
                case REALM_CHANGED: {
                    realmChanged();
                    break;
                }
                case COMPLETED_ASYNC_REALM_RESULTS: {
                    QueryUpdateTask.Result result = (QueryUpdateTask.Result) message.obj;
                    completedAsyncRealmResults(result);
                    break;
                }
                case COMPLETED_ASYNC_REALM_OBJECT: {
                    QueryUpdateTask.Result result = (QueryUpdateTask.Result) message.obj;
                    completedAsyncRealmObject(result);
                    break;
                }
                case COMPLETED_UPDATE_ASYNC_QUERIES: {
                    // this is called once the background thread completed the update of the async queries
                    QueryUpdateTask.Result result = (QueryUpdateTask.Result) message.obj;
                    completedAsyncQueriesUpdate(result);
                    break;
                }

                case REALM_ASYNC_BACKGROUND_EXCEPTION: {
                    // Don't fail silently in the background in case of Core exception
                    throw (Error) message.obj;
                }
            }
        }
        return true;
    }

    void addChangeListener(RealmChangeListener listener) {
        changeListeners.addIfAbsent(listener);
    }

    /**
     * For internal use only.
     * Sometimes we don't know when to unregister listeners (ex: {@link RealmBaseAdapter}). Using
     * a WeakReference the listener doesn't need to be explicitly unregistered.
     *
     * @param listener the change listener.
     */
    void addChangeListenerAsWeakReference(RealmChangeListener listener) {
        Iterator<WeakReference<RealmChangeListener>> iterator = weakChangeListeners.iterator();
        List<WeakReference<RealmChangeListener>> toRemoveList = null;
        boolean addListener = true;
        while (iterator.hasNext()) {
            WeakReference<RealmChangeListener> weakRef = iterator.next();
            RealmChangeListener weakListener = weakRef.get();

            // Collect all listeners that are GC'ed
            if (weakListener == null) {
                if (toRemoveList == null) {
                    toRemoveList = new ArrayList<WeakReference<RealmChangeListener>>(weakChangeListeners.size());
                }
                toRemoveList.add(weakRef);
            }

            // Check if Listener already exists
            if (weakListener == listener) {
                addListener = false;
            }
        }
        if (toRemoveList != null) {
            weakChangeListeners.removeAll(toRemoveList);
        }
        if (addListener) {
            weakChangeListeners.add(new WeakReference<RealmChangeListener>(listener));
        }
    }

    void removeChangeListener(RealmChangeListener listener) {
        changeListeners.remove(listener);
    }

    void removeAllChangeListeners() {
        changeListeners.clear();
    }

    void notifyGlobalListeners() {
        // notify strong reference listener
        Iterator<RealmChangeListener> iteratorStrongListeners = changeListeners.iterator();
        while (iteratorStrongListeners.hasNext()) {
            RealmChangeListener listener = iteratorStrongListeners.next();
            listener.onChange();
        }
        // notify weak reference listener (internals)
        Iterator<WeakReference<RealmChangeListener>> iteratorWeakListeners = weakChangeListeners.iterator();
        List<WeakReference<RealmChangeListener>> toRemoveList = null;
        while (iteratorWeakListeners.hasNext()) {
            WeakReference<RealmChangeListener> weakRef = iteratorWeakListeners.next();
            RealmChangeListener listener = weakRef.get();
            if (listener == null) {
                if (toRemoveList == null) {
                    toRemoveList = new ArrayList<WeakReference<RealmChangeListener>>(weakChangeListeners.size());
                }
                toRemoveList.add(weakRef);
            } else {
                listener.onChange();
            }
        }
        if (toRemoveList != null) {
            weakChangeListeners.removeAll(toRemoveList);
        }
    }

    void notifyTypeBasedListeners() {
        notifyAsyncRealmResultsCallbacks();
        notifySyncRealmResultsCallbacks();
        notifyRealmObjectCallbacks();
    }

    void updateAsyncEmptyRealmObject() {
        Iterator<Map.Entry<WeakReference<RealmObject>, RealmQuery<?>>> iterator = emptyAsyncRealmObject.entrySet().iterator();
        while (iterator.hasNext()) {
            Map.Entry<WeakReference<RealmObject>, RealmQuery<?>> next = iterator.next();
            if (next.getKey().get() != null) {
                Realm.asyncQueryExecutor
                        .submit(QueryUpdateTask.newBuilder()
                                .realmConfiguration(realm.getConfiguration())
                                .addObject(next.getKey(),
                                        next.getValue().handoverQueryPointer(),
                                        next.getValue().getArgument())
                                .sendToHandler(realm.handler, COMPLETED_ASYNC_REALM_OBJECT)
                                .build());

            } else {
                iterator.remove();
            }
        }
    }

    private void notifyAsyncRealmResultsCallbacks() {
        notifyRealmResultsCallbacks(asyncRealmResults.keySet().iterator());
    }

    private void notifySyncRealmResultsCallbacks() {
        notifyRealmResultsCallbacks(syncRealmResults.keySet().iterator());
    }

    private void notifyRealmResultsCallbacks(Iterator<WeakReference<RealmResults<? extends RealmObject>>> iterator) {
        while (iterator.hasNext()) {
            WeakReference<RealmResults<? extends RealmObject>> weakRealmResults = iterator.next();
            RealmResults<? extends RealmObject> realmResults = weakRealmResults.get();
            if (realmResults == null) {
                iterator.remove();

            } else {
                realmResults.notifyChangeListeners();
            }
        }
    }

    private void notifyRealmObjectCallbacks() {
        Iterator<WeakReference<RealmObject>> iterator = realmObjects.keySet().iterator();
        while (iterator.hasNext()) {
            WeakReference<? extends RealmObject> weakRealmObject = iterator.next();
            RealmObject realmObject = weakRealmObject.get();
            if (realmObject == null) {
                iterator.remove();

            } else {
                if (realmObject.row.isAttached()) {
                    realmObject.notifyChangeListeners();
                } else if (realmObject.row != Row.EMPTY_ROW) {
                    iterator.remove();
                }
            }
        }
    }

    private void updateAsyncQueries() {
        if (updateAsyncQueriesTask != null && !updateAsyncQueriesTask.isDone()) {
            // try to cancel any pending update since we're submitting a new one anyway
            updateAsyncQueriesTask.cancel(true);
            Realm.asyncQueryExecutor.getQueue().remove(updateAsyncQueriesTask);
            RealmLog.d("REALM_CHANGED realm:" + HandlerController.this + " cancelling pending COMPLETED_UPDATE_ASYNC_QUERIES updates");
        }
        RealmLog.d("REALM_CHANGED realm:"+ HandlerController.this + " updating async queries, total: " + asyncRealmResults.size());
        // prepare a QueryUpdateTask to current async queries in this thread
        QueryUpdateTask.Builder.UpdateQueryStep updateQueryStep = QueryUpdateTask.newBuilder()
                .realmConfiguration(realm.getConfiguration());
        QueryUpdateTask.Builder.RealmResultsQueryStep realmResultsQueryStep = null;

        // we iterate over non GC'd async RealmResults then add them to the list to be updated (in a batch)
        Iterator<Map.Entry<WeakReference<RealmResults<? extends RealmObject>>, RealmQuery<?>>> iterator = asyncRealmResults.entrySet().iterator();
        while (iterator.hasNext()) {
            Map.Entry<WeakReference<RealmResults<? extends RealmObject>>, RealmQuery<?>> entry = iterator.next();
            WeakReference<RealmResults<? extends RealmObject>> weakReference = entry.getKey();
            RealmResults<? extends RealmObject> realmResults = weakReference.get();
            if (realmResults == null) {
                // GC'd instance remove from the list
                iterator.remove();

            } else {
                realmResultsQueryStep = updateQueryStep.add(weakReference,
                        entry.getValue().handoverQueryPointer(),
                        entry.getValue().getArgument());
            }

            // Note: we're passing an WeakRef of a RealmResults to another thread
            //       this is safe as long as we don't invoke any of the RealmResults methods.
            //       we're just using it as a Key in an IdentityHashMap (i.e doesn't call
            //       AbstractList's hashCode, that require accessing objects from another thread)
            //
            //       watch out when you debug, as you're IDE try to evaluate RealmResults
            //       which break the Thread confinement constraints.
        }
        if (realmResultsQueryStep != null) {
            QueryUpdateTask queryUpdateTask = realmResultsQueryStep
                    .sendToHandler(realm.handler, COMPLETED_UPDATE_ASYNC_QUERIES)
                    .build();
            updateAsyncQueriesTask = Realm.asyncQueryExecutor.submit(queryUpdateTask);
        }
    }

    private void realmChanged() {
        deleteWeakReferences();
        if (threadContainsAsyncQueries()) {
            updateAsyncQueries();

        } else {
            SharedGroup.VersionID oldVersion = realm.sharedGroupManager.getVersion();
            realm.sharedGroupManager.advanceRead();
<<<<<<< HEAD
            SharedGroup.VersionID newVersion = realm.sharedGroupManager.getVersion();
            RealmLog.d("REALM_CHANGED realm:"+ HandlerController.this + " no async queries, advance_read." +
                    " Old version: " + oldVersion + ". New version: " + newVersion);
            if (oldVersion.compareTo(newVersion) != 0) {
                notifyGlobalListeners();
                // notify RealmResults & RealmObject callbacks (type based notifications)
                notifySyncRealmResultsCallbacks();
                notifyRealmObjectCallbacks();

                // empty async RealmObject shouldn't block the realm to advance
                // they're empty so no risk on running into a corrupt state
                // where the pointer (Row) is using one version of a Realm, whereas the
                // current Realm is advancing to a newer version (they're empty anyway)
                if (threadContainsAsyncEmptyRealmObject()) {
                    updateAsyncEmptyRealmObject();
                }
=======
            notifyGlobalListeners();
            // notify RealmResults & RealmObject callbacks (type based notifications)
            if (!realm.isClosed()) {
                // Realm could be closed in the above listener.
                notifySyncRealmResultsCallbacks();
            }
            if (!realm.isClosed()) {
                notifyRealmObjectCallbacks();
            }

            // empty async RealmObject shouldn't block the realm to advance
            // they're empty so no risk on running into a corrupt state
            // where the pointer (Row) is using one version of a Realm, whereas the
            // current Realm is advancing to a newer version (they're empty anyway)
            if (!realm.isClosed() && threadContainsAsyncEmptyRealmObject()) {
                updateAsyncEmptyRealmObject();
>>>>>>> 904a937b
            }
        }
    }

    private void completedAsyncRealmResults(QueryUpdateTask.Result result) {
        Set<WeakReference<RealmResults<? extends RealmObject>>> updatedTableViewsKeys = result.updatedTableViews.keySet();
        if (updatedTableViewsKeys.size() > 0) {
            WeakReference<RealmResults<? extends RealmObject>> weakRealmResults = updatedTableViewsKeys.iterator().next();

            RealmResults<? extends RealmObject> realmResults = weakRealmResults.get();
            if (realmResults == null) {
                asyncRealmResults.remove(weakRealmResults);
                RealmLog.d("[COMPLETED_ASYNC_REALM_RESULTS "+ weakRealmResults + "] realm:"+ HandlerController.this + " RealmResults GC'd ignore results");

            } else {
                SharedGroup.VersionID callerVersionID = realm.sharedGroupManager.getVersion();
                int compare = callerVersionID.compareTo(result.versionID);
                if (compare == 0) {
                    // if the RealmResults is empty (has not completed yet) then use the value
                    // otherwise a task (grouped update) has already updated this RealmResults
                    if (!realmResults.isLoaded()) {
                        RealmLog.d("[COMPLETED_ASYNC_REALM_RESULTS "+ weakRealmResults + "] , realm:"+ HandlerController.this + " same versions, using results (RealmResults is not loaded)");
                        // swap pointer
                        realmResults.swapTableViewPointer(result.updatedTableViews.get(weakRealmResults));
                        // notify callbacks
                        realmResults.notifyChangeListeners();
                    } else {
                        RealmLog.d("[COMPLETED_ASYNC_REALM_RESULTS "+ weakRealmResults + "] , realm:"+ HandlerController.this + " ignoring result the RealmResults (is already loaded)");
                    }

                } else if (compare > 0) {
                    // we have two use cases:
                    // 1- this RealmResults is not empty, this means that after we started the async
                    //    query, we received a REALM_CHANGE that triggered an update of all async queries
                    //    including the last async submitted, so no need to use the provided TableView pointer
                    //    (or the user forced the sync behaviour .load())
                    // 2- This RealmResults is still empty but this caller thread is advanced than the worker thread
                    //    this could happen if the current thread advanced the shared_group (via a write or refresh)
                    //    this means that we need to rerun the query against a newer worker thread.

                    if (!realmResults.isLoaded()) { // UC2
                        // UC covered by this test: RealmAsyncQueryTests#testFindAllAsyncRetry
                        RealmLog.d("[COMPLETED_ASYNC_REALM_RESULTS " + weakRealmResults + "] , realm:"+ HandlerController.this + " caller is more advanced & RealmResults is not loaded, rerunning the query against the latest version");

                        RealmQuery<?> query = asyncRealmResults.get(weakRealmResults);
                        QueryUpdateTask queryUpdateTask = QueryUpdateTask.newBuilder()
                                .realmConfiguration(realm.getConfiguration())
                                .add(weakRealmResults,
                                        query.handoverQueryPointer(),
                                        query.getArgument())
                                .sendToHandler(realm.handler, COMPLETED_ASYNC_REALM_RESULTS)
                                .build();

                        Realm.asyncQueryExecutor.submit(queryUpdateTask);

                    } else {
                        // UC covered by this test: RealmAsyncQueryTests#testFindAllCallerIsAdvanced
                        RealmLog.d("[COMPLETED_ASYNC_REALM_RESULTS "+ weakRealmResults + "] , realm:"+ HandlerController.this + " caller is more advanced & RealmResults is loaded ignore the outdated result");
                    }

                } else {
                    // the caller thread is behind the worker thread,
                    // no need to rerun the query, since we're going to receive the update signal
                    // & batch update all async queries including this one
                    // UC covered by this test: RealmAsyncQueryTests#testFindAllCallerThreadBehind
                    RealmLog.d("[COMPLETED_ASYNC_REALM_RESULTS "+ weakRealmResults + "] , realm:"+ HandlerController.this + " caller thread behind worker thread, ignore results (a batch update will update everything including this query)");
                }
            }
        }
    }

    private void completedAsyncQueriesUpdate(QueryUpdateTask.Result result) {
        SharedGroup.VersionID callerVersionID = realm.sharedGroupManager.getVersion();
        int compare = callerVersionID.compareTo(result.versionID);
        if (compare > 0) {
            RealmLog.d("COMPLETED_UPDATE_ASYNC_QUERIES realm:" + HandlerController.this + " caller is more advanced, rerun updates");
            // The caller is more advance than the updated queries ==>
            // need to refresh them again (if there is still async queries)
            realm.handler.sendEmptyMessage(REALM_CHANGED);

        } else {
            // We're behind or on the same version as the worker thread

            // only advance if we're behind
            if (compare != 0) {
                // no need to remove old pointers from TableView, since they're
                // imperative TV, they will not rerun if the SharedGroup advance

                // UC covered by this test: RealmAsyncQueryTests#testFindAllCallerThreadBehind
                RealmLog.d("COMPLETED_UPDATE_ASYNC_QUERIES realm:"+ HandlerController.this + " caller is behind  advance_read");
                // refresh the Realm to the version provided by the worker thread
                // (advanceRead to the latest version may cause a version mismatch error) preventing us
                // from importing correctly the handover table view
                realm.sharedGroupManager.advanceRead(result.versionID);
            }

            ArrayList<RealmResults<? extends RealmObject>> callbacksToNotify = new ArrayList<RealmResults<? extends RealmObject>>(result.updatedTableViews.size());
            // use updated TableViews pointers for the existing async RealmResults
            for (Map.Entry<WeakReference<RealmResults<? extends RealmObject>>, Long> query : result.updatedTableViews.entrySet()) {
                WeakReference<RealmResults<? extends RealmObject>> weakRealmResults = query.getKey();
                RealmResults<? extends RealmObject> realmResults = weakRealmResults.get();
                if (realmResults == null) {
                    // don't update GC'd instance
                    asyncRealmResults.remove(weakRealmResults);

                } else {
                    // it's dangerous to notify the callback about new results before updating
                    // the pointers, because the callback may use another RealmResults not updated yet
                    // this is why we defer the notification until we're done updating all pointers
                    callbacksToNotify.add(realmResults);

                    RealmLog.d("COMPLETED_UPDATE_ASYNC_QUERIES realm:"+ HandlerController.this + " updating RealmResults " + weakRealmResults);

                    // update the instance with the new pointer
                    realmResults.swapTableViewPointer(query.getValue());
                }
            }

            for (RealmResults<? extends RealmObject> query : callbacksToNotify) {
                query.notifyChangeListeners();
            }

            // notify listeners only when we advanced
            if (compare != 0) {
                notifyGlobalListeners();
                // notify RealmResults & RealmObject callbacks (type based notifications)
                notifySyncRealmResultsCallbacks();
                notifyRealmObjectCallbacks();
            }

            updateAsyncQueriesTask = null;
        }
    }

    private void completedAsyncRealmObject(QueryUpdateTask.Result result) {
        Set<WeakReference<RealmObject>> updatedRowKey = result.updatedRow.keySet();
        if (updatedRowKey.size() > 0) {
            WeakReference<RealmObject> realmObjectWeakReference = updatedRowKey.iterator().next();
            RealmObject realmObject = realmObjectWeakReference.get();

            if (realmObject != null) {
                SharedGroup.VersionID callerVersionID = realm.sharedGroupManager.getVersion();
                int compare = callerVersionID.compareTo(result.versionID);
                // we always query on the same version
                // only two use cases could happen 1. we're on the same version or 2. the caller has advanced in the meanwhile
                if (compare == 0) { //same version import the handover
                    long rowPointer = result.updatedRow.get(realmObjectWeakReference);
                    if (rowPointer != 0 && emptyAsyncRealmObject.containsKey(realmObjectWeakReference)) {
                        // cleanup a previously empty async RealmObject
                        emptyAsyncRealmObject.remove(realmObjectWeakReference);
                        realmObjects.put(realmObjectWeakReference, null);
                    }
                    realmObject.onCompleted(rowPointer);
                    realmObject.notifyChangeListeners();

                } else if (compare > 0) {
                    // the caller has advanced we need to
                    // retry against the current version of the caller if it's still empty
                    if (realmObject.isValid()) { // already completed & has a valid pointer no need to re-run
                        realmObject.notifyChangeListeners();
                    } else {
                        RealmQuery<?> realmQuery = realmObjects.get(realmObjectWeakReference);
                        if (realmQuery == null) { // this is a retry of an empty RealmObject
                            realmQuery = emptyAsyncRealmObject.get(realmObjectWeakReference);
                        }

                        QueryUpdateTask queryUpdateTask = QueryUpdateTask.newBuilder()
                                .realmConfiguration(realm.getConfiguration())
                                .addObject(realmObjectWeakReference,
                                        realmQuery.handoverQueryPointer(),
                                        realmQuery.getArgument())
                                .sendToHandler(realm.handler, COMPLETED_ASYNC_REALM_OBJECT)
                                .build();

                        Realm.asyncQueryExecutor.submit(queryUpdateTask);
                    }
                } else {
                    // should not happen, since the the background thread position itself against the provided version
                    // and the caller thread can only go forward (advance_read)
                    throw new IllegalStateException("Caller thread behind the worker thread");
                }
            } // else: element GC'd in the meanwhile
        }
    }

    /**
     * Indicate the presence of {@code RealmResults} obtained asynchronously, this will prevent advancing the Realm
     * before updating the {@code RealmResults}, otherwise we will potentially re-run the queries in this thread.
     *
     * @return {@code true} if there is at least one (non GC'ed) instance of {@link RealmResults} {@code false}
     * otherwise.
     */
    private boolean threadContainsAsyncQueries() {
        boolean isEmpty = true;
        Iterator<Map.Entry<WeakReference<RealmResults<? extends RealmObject>>, RealmQuery<?>>> iterator = asyncRealmResults.entrySet().iterator();
        while (iterator.hasNext()) {
            Map.Entry<WeakReference<RealmResults<? extends RealmObject>>, RealmQuery<?>> next = iterator.next();
            if (next.getKey().get() == null) {
                iterator.remove();
            } else {
                isEmpty = false;
            }
        }

        return !isEmpty;
    }

    /**
     * Indicate the presence of empty {@code RealmObject} obtained asynchronously using {@link RealmQuery#findFirstAsync()}
     * empty means no pointer to a valid Row. This will help to caller to decice when to rerun the query.
     *
     * @return {@code true} if there is at least one (non GC'ed) instance of {@link RealmObject} {@code false} otherwise.
     */
    boolean threadContainsAsyncEmptyRealmObject() {
        boolean isEmpty = true;
        Iterator<Map.Entry<WeakReference<RealmObject>, RealmQuery<?>>> iterator = emptyAsyncRealmObject.entrySet().iterator();
        while (iterator.hasNext()) {
            Map.Entry<WeakReference<RealmObject>, RealmQuery<?>> next = iterator.next();
            if (next.getKey().get() == null) {
                iterator.remove();
            } else {
                isEmpty = false;
            }
        }

        return !isEmpty;
    }

    private void deleteWeakReferences() {
        // From the AOSP FinalizationTest:
        // https://android.googlesource.com/platform/libcore/+/master/support/src/test/java/libcore/
        // java/lang/ref/FinalizationTester.java
        // System.gc() does not garbage collect every time. Runtime.gc() is more likely to perform a gc.
        Runtime.getRuntime().gc();
        Reference<? extends RealmResults<? extends RealmObject>> weakReferenceResults;
        Reference<? extends RealmObject> weakReferenceObject;
        while ((weakReferenceResults = referenceQueueAsyncRealmResults.poll()) != null ) { // Does not wait for a reference to become available.
            asyncRealmResults.remove(weakReferenceResults);
        }
        while ((weakReferenceResults = referenceQueueSyncRealmResults.poll()) != null ) {
            syncRealmResults.remove(weakReferenceResults);
        }
        while ((weakReferenceObject = referenceQueueRealmObject.poll()) != null ) {
            realmObjects.remove(weakReferenceObject);
        }
    }

    WeakReference<RealmResults<? extends RealmObject>> addToAsyncRealmResults(RealmResults<? extends RealmObject> realmResults, RealmQuery<? extends RealmObject> realmQuery) {
        WeakReference<RealmResults<? extends RealmObject>> weakRealmResults = new WeakReference<RealmResults<? extends RealmObject>>(realmResults,
                referenceQueueAsyncRealmResults);
        asyncRealmResults.put(weakRealmResults, realmQuery);
        return weakRealmResults;
    }

    void addToRealmResults(RealmResults<? extends RealmObject> realmResults) {
        WeakReference<RealmResults<? extends RealmObject>> realmResultsWeakReference
                = new WeakReference<RealmResults<? extends RealmObject>>(realmResults, referenceQueueSyncRealmResults);
        syncRealmResults.add(realmResultsWeakReference);
    }

    // add to the list of RealmObject to be notified after a commit
    <E extends RealmObject> void addToRealmObjects(E realmobject) {
        realmObjects.put(new WeakReference<RealmObject>(realmobject), null);
    }

    <E extends RealmObject> WeakReference<RealmObject> addToAsyncRealmObject(E realmObject, RealmQuery<? extends RealmObject> realmQuery) {
        final WeakReference<RealmObject> realmObjectWeakReference = new WeakReference<RealmObject>(realmObject, referenceQueueRealmObject);
        realmObjects.put(realmObjectWeakReference, realmQuery);
        return realmObjectWeakReference;
    }

    void removeFromAsyncRealmObject(WeakReference<RealmObject> realmObjectWeakReference) {
        realmObjects.remove(realmObjectWeakReference);
    }

    void addToEmptyAsyncRealmObject(WeakReference<RealmObject> realmObjectWeakReference, RealmQuery<? extends RealmObject> realmQuery) {
        emptyAsyncRealmObject.put(realmObjectWeakReference, realmQuery);
    }
}<|MERGE_RESOLUTION|>--- conflicted
+++ resolved
@@ -319,24 +319,14 @@
         } else {
             SharedGroup.VersionID oldVersion = realm.sharedGroupManager.getVersion();
             realm.sharedGroupManager.advanceRead();
-<<<<<<< HEAD
             SharedGroup.VersionID newVersion = realm.sharedGroupManager.getVersion();
             RealmLog.d("REALM_CHANGED realm:"+ HandlerController.this + " no async queries, advance_read." +
                     " Old version: " + oldVersion + ". New version: " + newVersion);
-            if (oldVersion.compareTo(newVersion) != 0) {
-                notifyGlobalListeners();
-                // notify RealmResults & RealmObject callbacks (type based notifications)
-                notifySyncRealmResultsCallbacks();
-                notifyRealmObjectCallbacks();
-
-                // empty async RealmObject shouldn't block the realm to advance
-                // they're empty so no risk on running into a corrupt state
-                // where the pointer (Row) is using one version of a Realm, whereas the
-                // current Realm is advancing to a newer version (they're empty anyway)
-                if (threadContainsAsyncEmptyRealmObject()) {
-                    updateAsyncEmptyRealmObject();
-                }
-=======
+            if (oldVersion.compareTo(newVersion) == 0) {
+                // At the latest version already
+                return;
+            }
+
             notifyGlobalListeners();
             // notify RealmResults & RealmObject callbacks (type based notifications)
             if (!realm.isClosed()) {
@@ -353,7 +343,6 @@
             // current Realm is advancing to a newer version (they're empty anyway)
             if (!realm.isClosed() && threadContainsAsyncEmptyRealmObject()) {
                 updateAsyncEmptyRealmObject();
->>>>>>> 904a937b
             }
         }
     }
