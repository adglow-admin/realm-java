/*
 * Copyright 2015 Realm Inc.
 *
 * Licensed under the Apache License, Version 2.0 (the "License");
 * you may not use this file except in compliance with the License.
 * You may obtain a copy of the License at
 *
 * http://www.apache.org/licenses/LICENSE-2.0
 *
 * Unless required by applicable law or agreed to in writing, software
 * distributed under the License is distributed on an "AS IS" BASIS,
 * WITHOUT WARRANTIES OR CONDITIONS OF ANY KIND, either express or implied.
 * See the License for the specific language governing permissions and
 * limitations under the License.
 */

package io.realm;

import android.content.Context;
import android.text.TextUtils;

import java.io.File;
import java.io.IOException;
import java.io.InputStream;
import java.lang.ref.WeakReference;
import java.lang.reflect.Constructor;
import java.lang.reflect.InvocationTargetException;
import java.util.Arrays;
import java.util.Collections;
import java.util.HashSet;
import java.util.Set;

import io.realm.annotations.PrimaryKey;
import io.realm.annotations.RealmModule;
import io.realm.exceptions.RealmException;
import io.realm.internal.RealmCore;
import io.realm.internal.RealmProxyMediator;
import io.realm.internal.SharedRealm;
import io.realm.internal.modules.CompositeMediator;
import io.realm.internal.modules.FilterableMediator;
import io.realm.rx.RealmObservableFactory;
import io.realm.rx.RxObservableFactory;

/**
 * A RealmConfiguration is used to setup a specific Realm instance.
 * <p>
 * Instances of a RealmConfiguration can only created by using the {@link io.realm.RealmConfiguration.Builder} and calling
 * its {@link io.realm.RealmConfiguration.Builder#build()} method.
 * <p>
 * A commonly used RealmConfiguration can easily be accessed by first saving it as
 * {@link Realm#setDefaultConfiguration(RealmConfiguration)} and then using {@link io.realm.Realm#getDefaultInstance()}.
 * <p>
 * A minimal configuration can be created using:
 * <p>
 * {@code RealmConfiguration config = new RealmConfiguration.Builder(getContext()).build())}
 * <p>
 * This will create a RealmConfiguration with the following properties.
 * <ul>
 * <li>Realm file is called "default.realm"</li>
 * <li>It is saved in Context.getFilesDir()</li>
 * <li>It has its schema version set to 0.</li>
 * </ul>
 */
public final class RealmConfiguration {

    public static final String DEFAULT_REALM_NAME = "default.realm";
    public static final int KEY_LENGTH = 64;

    private static final Object DEFAULT_MODULE;
    private static final RealmProxyMediator DEFAULT_MODULE_MEDIATOR;
    private static Boolean rxJavaAvailable;

    static {
        DEFAULT_MODULE = Realm.getDefaultModule();
        if (DEFAULT_MODULE != null) {
            final RealmProxyMediator mediator = getModuleMediator(DEFAULT_MODULE.getClass().getCanonicalName());
            if (!mediator.transformerApplied()) {
                throw new ExceptionInInitializerError("RealmTransformer doesn't seem to be applied." +
                        " Please update the project configuration to use the Realm Gradle plugin." +
                        " See https://realm.io/news/android-installation-change/");
            }
            DEFAULT_MODULE_MEDIATOR = mediator;
        } else {
            DEFAULT_MODULE_MEDIATOR = null;
        }
    }

    private final File realmDirectory;
    private final String realmFileName;
    private final String canonicalPath;
    private final String assetFilePath;
    private final byte[] key;
    private final long schemaVersion;
    private final RealmMigration migration;
    private final boolean deleteRealmIfMigrationNeeded;
    private final SharedRealm.Durability durability;
    private final RealmProxyMediator schemaMediator;
    private final RxObservableFactory rxObservableFactory;
    private final Realm.Transaction initialDataTransaction;
    private final WeakReference<Context> contextWeakRef;

    private RealmConfiguration(Builder builder) {
        this.realmDirectory = builder.directory;
        this.realmFileName = builder.fileName;
        this.canonicalPath = Realm.getCanonicalPath(new File(realmDirectory, realmFileName));
        this.assetFilePath = builder.assetFilePath;
        this.key = builder.key;
        this.schemaVersion = builder.schemaVersion;
        this.deleteRealmIfMigrationNeeded = builder.deleteRealmIfMigrationNeeded;
        this.migration = builder.migration;
        this.durability = builder.durability;
        this.schemaMediator = createSchemaMediator(builder);
        this.rxObservableFactory = builder.rxFactory;
        this.initialDataTransaction = builder.initialDataTransaction;
        this.contextWeakRef = builder.contextWeakRef;
    }

    public File getRealmDirectory() {
        return realmDirectory;
    }

    public String getRealmFileName() {
        return realmFileName;
    }

    public byte[] getEncryptionKey() {
        return key == null ? null : Arrays.copyOf(key, key.length);
    }

    public long getSchemaVersion() {
        return schemaVersion;
    }

    public RealmMigration getMigration() {
        return migration;
    }

    public boolean shouldDeleteRealmIfMigrationNeeded() {
        return deleteRealmIfMigrationNeeded;
    }

    public SharedRealm.Durability getDurability() {
        return durability;
    }

    /**
     * Returns the mediator instance of schema which is defined by this configuration.
     *
     * @return the mediator of the schema.
     */
    RealmProxyMediator getSchemaMediator() {
        return schemaMediator;
    }

    /**
     * Returns the transaction instance with initial data.
     *
     * @return the initial data transaction.
     */
    Realm.Transaction getInitialDataTransaction() {
        return initialDataTransaction;
    }

    /**
     * Indicates if there is available asset file for copy action.
     *
     * @return {@code true} if there is asset file, {@code false} otherwise.
     */
    boolean hasAssetFile() {
        return !TextUtils.isEmpty(assetFilePath);
    }

    /**
     * Returns input stream object to the Realm asset file.
     *
     * @return input stream to the asset file.
     * @throws IOException if copying the file fails.
     */
    InputStream getAssetFile() throws IOException {
        Context context = contextWeakRef.get();
        if (context != null) {
            return context.getAssets().open(assetFilePath);
        } else {
            throw new IllegalArgumentException("Context should not be null. Use Application Context instead of Activity Context.");
        }
    }

    /**
     * Returns the unmodifiable {@link Set} of model classes that make up the schema for this Realm.
     *
     * @return unmodifiable {@link Set} of model classes.
     */
    public Set<Class<? extends RealmModel>> getRealmObjectClasses() {
        return schemaMediator.getModelClasses();
    }

    public String getPath() {
        return canonicalPath;
    }

    /**
     * Returns the {@link RxObservableFactory} that is used to create Rx Observables from Realm objects.
     *
     * @throws UnsupportedOperationException if the required RxJava framework is not on the classpath.
     * @return the factory instance used to create Rx Observables.
     */
    public RxObservableFactory getRxFactory() {
        // Since RxJava doesn't exist, rxObservableFactory is not initialized.
        if (rxObservableFactory == null) {
            throw new UnsupportedOperationException("RxJava seems to be missing from the classpath. " +
                    "Remember to add it as a compile dependency." +
                    " See https://realm.io/docs/java/latest/#rxjava for more details.");
        }
        return rxObservableFactory;
    }

    @Override
    public boolean equals(Object obj) {
        if (this == obj) return true;
        if (obj == null || getClass() != obj.getClass()) return false;

        RealmConfiguration that = (RealmConfiguration) obj;

        if (schemaVersion != that.schemaVersion) return false;
        if (deleteRealmIfMigrationNeeded != that.deleteRealmIfMigrationNeeded) return false;
        if (!realmDirectory.equals(that.realmDirectory)) return false;
        if (!realmFileName.equals(that.realmFileName)) return false;
        if (!canonicalPath.equals(that.canonicalPath)) return false;
        if (!Arrays.equals(key, that.key)) return false;
        if (!durability.equals(that.durability)) return false;
        if (migration != null ? !migration.equals(that.migration) : that.migration != null) return false;
        //noinspection SimplifiableIfStatement
        if (rxObservableFactory != null ? !rxObservableFactory.equals(that.rxObservableFactory) : that.rxObservableFactory != null) return false;
        if (initialDataTransaction != null ? !initialDataTransaction.equals(that.initialDataTransaction) : that.initialDataTransaction != null) return false;
        return schemaMediator.equals(that.schemaMediator);
    }

    @Override
    public int hashCode() {
        int result = realmDirectory.hashCode();
        result = 31 * result + realmFileName.hashCode();
        result = 31 * result + canonicalPath.hashCode();
        result = 31 * result + (key != null ? Arrays.hashCode(key) : 0);
        result = 31 * result + (int)schemaVersion;
        result = 31 * result + (migration != null ? migration.hashCode() : 0);
        result = 31 * result + (deleteRealmIfMigrationNeeded ? 1 : 0);
        result = 31 * result + schemaMediator.hashCode();
        result = 31 * result + durability.hashCode();
        result = 31 * result + (rxObservableFactory != null ? rxObservableFactory.hashCode() : 0);
        result = 31 * result + (initialDataTransaction != null ? initialDataTransaction.hashCode() : 0);

        return result;
    }

    // Creates the mediator that defines the current schema
    private RealmProxyMediator createSchemaMediator(Builder builder) {

        Set<Object> modules = builder.modules;
        Set<Class<? extends RealmModel>> debugSchema = builder.debugSchema;

        // If using debug schema, use special mediator
        if (debugSchema.size() > 0) {
            return new FilterableMediator(DEFAULT_MODULE_MEDIATOR, debugSchema);
        }

        // If only one module, use that mediator directly
        if (modules.size() == 1) {
            return getModuleMediator(modules.iterator().next().getClass().getCanonicalName());
        }

        // Otherwise combine all mediators
        RealmProxyMediator[] mediators = new RealmProxyMediator[modules.size()];
        int i = 0;
        for (Object module : modules) {
            mediators[i] = getModuleMediator(module.getClass().getCanonicalName());
            i++;
        }
        return new CompositeMediator(mediators);
    }

    // Finds the mediator associated with a given module
    private static RealmProxyMediator getModuleMediator(String fullyQualifiedModuleClassName) {
        String[] moduleNameParts = fullyQualifiedModuleClassName.split("\\.");
        String moduleSimpleName = moduleNameParts[moduleNameParts.length - 1];
        String mediatorName = String.format("io.realm.%s%s", moduleSimpleName, "Mediator");
        Class<?> clazz;
        //noinspection TryWithIdenticalCatches
        try {
            clazz = Class.forName(mediatorName);
            Constructor<?> constructor = clazz.getDeclaredConstructors()[0];
            constructor.setAccessible(true);
            return (RealmProxyMediator) constructor.newInstance();
        } catch (ClassNotFoundException e) {
            throw new RealmException("Could not find " + mediatorName, e);
        } catch (InvocationTargetException e) {
            throw new RealmException("Could not create an instance of " + mediatorName, e);
        } catch (InstantiationException e) {
            throw new RealmException("Could not create an instance of " + mediatorName, e);
        } catch (IllegalAccessException e) {
            throw new RealmException("Could not create an instance of " + mediatorName, e);
        }
    }

    @Override
    public String toString() {
        //noinspection StringBufferReplaceableByString
        StringBuilder stringBuilder = new StringBuilder();
        stringBuilder.append("realmDirectory: ").append(realmDirectory.toString());
        stringBuilder.append("\n");
        stringBuilder.append("realmFileName : ").append(realmFileName);
        stringBuilder.append("\n");
        stringBuilder.append("canonicalPath: ").append(canonicalPath);
        stringBuilder.append("\n");
        stringBuilder.append("key: ").append("[length: ").append(key == null ? 0 : KEY_LENGTH).append("]");
        stringBuilder.append("\n");
        stringBuilder.append("schemaVersion: ").append(Long.toString(schemaVersion));
        stringBuilder.append("\n");
        stringBuilder.append("migration: ").append(migration);
        stringBuilder.append("\n");
        stringBuilder.append("deleteRealmIfMigrationNeeded: ").append(deleteRealmIfMigrationNeeded);
        stringBuilder.append("\n");
        stringBuilder.append("durability: ").append(durability);
        stringBuilder.append("\n");
        stringBuilder.append("schemaMediator: ").append(schemaMediator);

        return stringBuilder.toString();
    }

    /**
     * Checks if RxJava is can be loaded.
     *
     * @return {@code true} if RxJava dependency exist, {@code false} otherwise.
     */
    private static synchronized boolean isRxJavaAvailable() {
        if (rxJavaAvailable == null) {
            try {
                Class.forName("rx.Observable");
                rxJavaAvailable = true;
            } catch (ClassNotFoundException ignore) {
                rxJavaAvailable = false;
            }
        }
        return rxJavaAvailable;
    }

    /**
     * RealmConfiguration.Builder used to construct instances of a RealmConfiguration in a fluent manner.
     */
    public static final class Builder {
        private File directory;
        private String fileName;
        private String assetFilePath;
        private byte[] key;
        private long schemaVersion;
        private RealmMigration migration;
        private boolean deleteRealmIfMigrationNeeded;
        private SharedRealm.Durability durability;
        private HashSet<Object> modules = new HashSet<Object>();
        private HashSet<Class<? extends RealmModel>> debugSchema = new HashSet<Class<? extends RealmModel>>();
        private WeakReference<Context> contextWeakRef;
        private RxObservableFactory rxFactory;
        private Realm.Transaction initialDataTransaction;

        /**
         * Creates an instance of the Builder for the RealmConfiguration.
         * <p>
         * This will use the app's own internal directory for storing the Realm file. This does not require any
         * additional permissions. The default location is {@code /data/data/<packagename>/files}, but can
         * change depending on vendor implementations of Android.
         *
         * @param context the Android application context.
         */
        public Builder(Context context) {
            if (context == null) {
                throw new IllegalArgumentException("A non-null Context must be provided");
            }
            RealmCore.loadLibrary(context);
            initializeBuilder(context);
        }

        // Setup builder in its initial state
        private void initializeBuilder(Context context) {
            this.contextWeakRef = new WeakReference<Context>(context);
            this.directory = context.getFilesDir();
            this.fileName = Realm.DEFAULT_REALM_NAME;
            this.key = null;
            this.schemaVersion = 0;
            this.migration = null;
            this.deleteRealmIfMigrationNeeded = false;
            this.durability = SharedRealm.Durability.FULL;
            if (DEFAULT_MODULE != null) {
                this.modules.add(DEFAULT_MODULE);
            }
        }

        /**
         * Sets the filename for the Realm file.
         */
        public Builder name(String filename) {
            if (filename == null || filename.isEmpty()) {
                throw new IllegalArgumentException("A non-empty filename must be provided");
            }

            this.fileName = filename;
            return this;
        }

        /**
<<<<<<< HEAD
         * Specify the directory where the Realm file will be saved. The default value is {@code context.getFiles()}.
         * If the directory does not exist, it will be created.
         *
         * @param directory the directory to save the Realm file in. Directory must be writable.
         * @throws IllegalArgumentException if {@code directory} is null, not writable or a file.
         */
        public Builder directory(File directory) {
            if (directory == null) {
                throw new IllegalArgumentException("Non-null 'dir' required.");
            }
            if (directory.isFile()) {
                throw new IllegalArgumentException("'dir' is a file, not a directory: " + directory.getAbsolutePath() + ".");
            }
            if (!directory.exists() && !directory.mkdirs()) {
                throw new IllegalArgumentException("Could not create the specified directory: " + directory.getAbsolutePath() + ".");
            }
            if (!directory.canWrite()) {
                throw new IllegalArgumentException("Realm directory is not writable: " + directory.getAbsolutePath() + ".");
            }
            this.directory = directory;
            return this;
        }

        /**
         * Sets the 64 bit key used to encrypt and decrypt the Realm file.
=======
         * Sets the {@value io.realm.RealmConfiguration#KEY_LENGTH} bytes key used to encrypt and decrypt the Realm file.
>>>>>>> 43e2e6ad
         */
        public Builder encryptionKey(byte[] key) {
            if (key == null) {
                throw new IllegalArgumentException("A non-null key must be provided");
            }
            if (key.length != KEY_LENGTH) {
                throw new IllegalArgumentException(String.format("The provided key must be %s bytes. Yours was: %s",
                        KEY_LENGTH, key.length));
            }
            this.key = Arrays.copyOf(key, key.length);
            return this;
        }

        /**
         * Sets the schema version of the Realm. This must be equal to or higher than the schema version of the existing
         * Realm file, if any. If the schema version is higher than the already existing Realm, a migration is needed.
         * <p>
         * If no migration code is provided, Realm will throw a
         * {@link io.realm.exceptions.RealmMigrationNeededException}.
         *
         * @see #migration(RealmMigration)
         */
        public Builder schemaVersion(long schemaVersion) {
            if (schemaVersion < 0) {
                throw new IllegalArgumentException("Realm schema version numbers must be 0 (zero) or higher. Yours was: " + schemaVersion);
            }
            this.schemaVersion = schemaVersion;
            return this;
        }

        /**
         * Sets the {@link io.realm.RealmMigration} to be run if a migration is needed. If this migration fails to
         * upgrade the on-disc schema to the runtime schema, a {@link io.realm.exceptions.RealmMigrationNeededException}
         * will be thrown.
         */
        public Builder migration(RealmMigration migration) {
            if (migration == null) {
                throw new IllegalArgumentException("A non-null migration must be provided");
            }
            this.migration = migration;
            return this;
        }

        /**
         * Setting this will change the behavior of how migration exceptions are handled. Instead of throwing a
         * {@link io.realm.exceptions.RealmMigrationNeededException} the on-disc Realm will be cleared and recreated
         * with the new Realm schema.
         *
         * <p>This cannot be configured to have an asset file at the same time by calling
         * {@link #assetFile(String)} as the provided asset file will be deleted in migrations.
         *
         * <p><b>WARNING!</b> This will result in loss of data.
         *
         * @throws IllegalStateException if configured to use an asset file by calling {@link #assetFile(String)} previously.
         */
        public Builder deleteRealmIfMigrationNeeded() {
            if (this.assetFilePath != null && this.assetFilePath.length() != 0) {
                throw new IllegalStateException("Realm cannot clear its schema when previously configured to use an asset file by calling assetFile().");
            }

            this.deleteRealmIfMigrationNeeded = true;
            return this;
        }

        /**
         * Setting this will create an in-memory Realm instead of saving it to disk. In-memory Realms might still use
         * disk space if memory is running low, but all files created by an in-memory Realm will be deleted when the
         * Realm is closed.
         * <p>
         * Note that because in-memory Realms are not persisted, you must be sure to hold on to at least one non-closed
         * reference to the in-memory Realm object with the specific name as long as you want the data to last.
         */
        public Builder inMemory() {
            if (!TextUtils.isEmpty(assetFilePath)) {
                throw new RealmException("Realm can not use in-memory configuration if asset file is present.");
            }

            this.durability = SharedRealm.Durability.MEM_ONLY;

            return this;
        }

        /**
         * Replaces the existing module(s) with one or more {@link RealmModule}s. Using this method will replace the
         * current schema for this Realm with the schema defined by the provided modules.
         * <p>
         * A reference to the default Realm module containing all Realm classes in the project (but not dependencies),
         * can be found using {@link Realm#getDefaultModule()}. Combining the schema from the app project and a library
         * dependency is thus done using the following code:
         * <p>
         * {@code builder.modules(Realm.getDefaultMode(), new MyLibraryModule()); }
         * <p>
         * @param baseModule the first Realm module (required).
         * @param additionalModules the additional Realm modules
         * @throws IllegalArgumentException if any of the modules doesn't have the {@link RealmModule} annotation.
         * @see Realm#getDefaultModule()
         */
        public Builder modules(Object baseModule, Object... additionalModules) {
            modules.clear();
            addModule(baseModule);
            if (additionalModules != null) {
                for (int i = 0; i < additionalModules.length; i++) {
                    Object module = additionalModules[i];
                    addModule(module);
                }
            }
            return this;
        }

        /**
         * Sets the {@link RxObservableFactory} used to create Rx Observables from Realm objects.
         * The default factory is {@link RealmObservableFactory}.
         *
         * @param factory factory to use.
         */
        public Builder rxFactory(RxObservableFactory factory) {
            rxFactory = factory;
            return this;
        }

        /**
         * Sets the initial data in {@link io.realm.Realm}. This transaction will be executed only for the first time
         * when database file is created or while migrating the data when {@link Builder#deleteRealmIfMigrationNeeded()} is set.
         *
         * @param transaction transaction to execute.
         */
        public Builder initialData(Realm.Transaction transaction) {
            initialDataTransaction = transaction;
            return this;
        }

        /**
         * Copies the Realm file from the given asset file path.
         * <p>
         * When opening the Realm for the first time, instead of creating an empty file,
         * the Realm file will be copied from the provided asset file and used instead.
         *
         * <p>This cannot be configured to clear and recreate schema by calling {@link #deleteRealmIfMigrationNeeded()}
         * at the same time as doing so will delete the copied asset schema.
         *
         * <p>
         * WARNING: This could potentially be a lengthy operation and should ideally be done on a background thread.
         *
         * @param assetFile path to the asset database file.
         * @throws IllegalStateException if this is configured to clear its schema by calling {@link #deleteRealmIfMigrationNeeded()}.
         */
        public Builder assetFile(final String assetFile) {
            if (TextUtils.isEmpty(assetFile)) {
                throw new IllegalArgumentException("A non-empty asset file path must be provided");
            }
            if (durability == SharedRealm.Durability.MEM_ONLY) {
                throw new RealmException("Realm can not use in-memory configuration if asset file is present.");
            }
            if (this.deleteRealmIfMigrationNeeded) {
                throw new IllegalStateException("Realm cannot use an asset file when previously configured to clear its schema in migration by calling deleteRealmIfMigrationNeeded().");
            }

            this.assetFilePath = assetFile;

            return this;
        }

        private void addModule(Object module) {
            if (module != null) {
                checkModule(module);
                modules.add(module);
            }
        }

        /**
         * DEBUG method. This restricts the Realm schema to only consist of the provided classes without having to
         * create a module. These classes must be available in the default module. Calling this will remove any
         * previously configured modules.
         */
        Builder schema(Class<? extends RealmModel> firstClass, Class<? extends RealmModel>... additionalClasses) {
            if (firstClass == null) {
                throw new IllegalArgumentException("A non-null class must be provided");
            }
            modules.clear();
            modules.add(DEFAULT_MODULE_MEDIATOR);
            debugSchema.add(firstClass);
            if (additionalClasses != null) {
                Collections.addAll(debugSchema, additionalClasses);
            }

            return this;
        }

        /**
         * Creates the RealmConfiguration based on the builder parameters.
         *
         * @return the created {@link RealmConfiguration}.
         */
        public RealmConfiguration build() {
            if (rxFactory == null && isRxJavaAvailable()) {
                rxFactory = new RealmObservableFactory();
            }
            return new RealmConfiguration(this);
        }

        private void checkModule(Object module) {
            if (!module.getClass().isAnnotationPresent(RealmModule.class)) {
                throw new IllegalArgumentException(module.getClass().getCanonicalName() + " is not a RealmModule. " +
                        "Add @RealmModule to the class definition.");
            }
        }
    }
}<|MERGE_RESOLUTION|>--- conflicted
+++ resolved
@@ -406,7 +406,6 @@
         }
 
         /**
-<<<<<<< HEAD
          * Specify the directory where the Realm file will be saved. The default value is {@code context.getFiles()}.
          * If the directory does not exist, it will be created.
          *
@@ -432,9 +431,7 @@
 
         /**
          * Sets the 64 bit key used to encrypt and decrypt the Realm file.
-=======
          * Sets the {@value io.realm.RealmConfiguration#KEY_LENGTH} bytes key used to encrypt and decrypt the Realm file.
->>>>>>> 43e2e6ad
          */
         public Builder encryptionKey(byte[] key) {
             if (key == null) {
