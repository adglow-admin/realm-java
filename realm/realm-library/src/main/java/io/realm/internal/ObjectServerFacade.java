--- conflicted
+++ resolved
@@ -89,14 +89,14 @@
     public void wrapObjectStoreSessionIfRequired(RealmConfiguration config) {
     }
 
-<<<<<<< HEAD
     public String getSyncServerCertificateAssetName(RealmConfiguration config) {
         return null;
     }
 
     public String getSyncServerCertificateFilePath(RealmConfiguration config) {
         return null;
-=======
+    }
+
     /**
      * Block until all latest changes have been downloaded from the server.
      *
@@ -112,6 +112,5 @@
      */
     public boolean wasDownloadInterrupted(Throwable throwable) {
         return false;
->>>>>>> a31f0a4b
     }
 }