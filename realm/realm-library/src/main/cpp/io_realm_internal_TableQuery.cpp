/*
 * Copyright 2014 Realm Inc.
 *
 * Licensed under the Apache License, Version 2.0 (the "License");
 * you may not use this file except in compliance with the License.
 * You may obtain a copy of the License at
 *
 * http://www.apache.org/licenses/LICENSE-2.0
 *
 * Unless required by applicable law or agreed to in writing, software
 * distributed under the License is distributed on an "AS IS" BASIS,
 * WITHOUT WARRANTIES OR CONDITIONS OF ANY KIND, either express or implied.
 * See the License for the specific language governing permissions and
 * limitations under the License.
 */

#include <realm.hpp>
#include <realm/group_shared.hpp>
#include <realm/commit_log.hpp>
#include <shared_realm.hpp>
#include <object_store.hpp>
#include "util.hpp"
#include "io_realm_internal_TableQuery.h"

using namespace realm;

#if 1
#define QUERY_COL_TYPE_VALID(env, jPtr, col, type)  query_col_type_valid(env, jPtr, col, type)
#define QUERY_VALID(env, pQuery)                    query_valid(env, pQuery)
#else
#define QUERY_COL_TYPE_VALID(env, jPtr, col, type)  (true)
#define QUERY_VALID(env, pQuery)                    (true)
#endif

inline bool query_valid(JNIEnv* env, Query* pQuery)
{
    return TABLE_VALID(env, pQuery->get_table().get());
}

inline bool query_col_type_valid(JNIEnv* env, jlong nativeQueryPtr, jlong colIndex, DataType type)
{
    return TBL_AND_COL_INDEX_AND_TYPE_VALID(env, Q(nativeQueryPtr)->get_table().get(), colIndex, type);
}


const char* ERR_IMPORT_CLOSED_REALM = "Can not import results from a closed Realm";
const char* ERR_SORT_NOT_SUPPORTED = "Sort is not supported on binary data, object references and RealmList";
//-------------------------------------------------------

JNIEXPORT void JNICALL Java_io_realm_internal_TableQuery_nativeClose(JNIEnv *, jclass, jlong nativeQueryPtr) {
    TR_ENTER_PTR(nativeQueryPtr)
    delete Q(nativeQueryPtr);
}

JNIEXPORT jstring JNICALL Java_io_realm_internal_TableQuery_nativeValidateQuery
(JNIEnv *env, jobject, jlong nativeQueryPtr)
{
    try {
        const std::string str = Q(nativeQueryPtr)->validate();
        StringData sd(str);
        return to_jstring(env, sd);
    } CATCH_STD();
    return NULL;
}


// helper functions

// Return TableRef used for build link queries
static TableRef getTableForLinkQuery(jlong nativeQueryPtr, JniLongArray& indicesArray) {
    TableRef table_ref = Q(nativeQueryPtr)->get_table();
    jsize link_element_count = indicesArray.len() - 1;
    for (int i = 0; i < link_element_count; i++) {
        table_ref->link(size_t(indicesArray[i]));
    }
    return table_ref;
}

// Return TableRef point to original table or the link table
static TableRef getTableByArray(jlong nativeQueryPtr, JniLongArray& indicesArray) {
    TableRef table_ref = Q(nativeQueryPtr)->get_table();
    jsize link_element_count = indicesArray.len() - 1;
    for (int i = 0; i < link_element_count; i++) {
        table_ref = table_ref->get_link_target(size_t(indicesArray[i]));
    }
    return table_ref;
}

static jlong findAllWithHandover(JNIEnv* env, jlong bgSharedRealmPtr, std::unique_ptr<Query> query, jlong start, jlong end, jlong limit)
{
    TR_ENTER()
    TableRef table = query.get()->get_table();
    if (!QUERY_VALID(env, query.get()) ||
        !ROW_INDEXES_VALID(env, table.get(), start, end, limit)) {
        return 0;
    }
    // run the query
    TableView tableView(query->find_all(S(start), S(end), S(limit)));

    // handover the result
    auto sharedRealm = *(reinterpret_cast<SharedRealm*>(bgSharedRealmPtr));
    auto handover = ObjectStore::export_for_handover(sharedRealm, tableView, MutableSourcePayload::Move);
    return reinterpret_cast<jlong>(handover.release());
}

static jlong getDistinctViewWithHandover
        (JNIEnv *env, jlong bgSharedRealmPtr, std::unique_ptr<Query> query, jlong columnIndex)
{
        TableRef table = query->get_table();
        if (!QUERY_VALID(env, query.get()) ||
            !TBL_AND_COL_INDEX_VALID(env, table.get(), columnIndex)) {
            return 0;
        }
        switch (table->get_column_type(S(columnIndex))) {
            case type_Bool:
            case type_Int:
            case type_Timestamp:
            case type_String: {
                TableView tableView(table->get_distinct_view(S(columnIndex)) );

                // handover the result
                auto sharedRealm = *(reinterpret_cast<SharedRealm*>(bgSharedRealmPtr));
                auto handover = ObjectStore::export_for_handover(sharedRealm, tableView, MutableSourcePayload::Move);
                return reinterpret_cast<jlong>(handover.release());
            }
            default:
                ThrowException(env, IllegalArgument, "Invalid type - Only String, Date, boolean, short, int, long and their boxed variants are supported.");
                return 0;
        }
    return 0;
}

static jlong findAllSortedWithHandover
        (JNIEnv *env, jlong bgSharedRealmPtr, std::unique_ptr<Query> query, jlong start, jlong end, jlong limit, jlong columnIndex, jboolean ascending)
{
        TableRef table =  query->get_table();

        if (!(QUERY_VALID(env, query.get()) && ROW_INDEXES_VALID(env, table.get(), start, end, limit))) {
            return 0;
        }

        // run the query
        TableView tableView( query->find_all(S(start), S(end), S(limit)) );

        // sorting the results
        if (!COL_INDEX_VALID(env, &tableView, columnIndex)) {
            return 0;
        }

        int colType = tableView.get_column_type( S(columnIndex) );
        switch (colType) {
            case type_Bool:
            case type_Int:
            case type_Float:
            case type_Double:
            case type_String:
            case type_Timestamp:
                tableView.sort( S(columnIndex), ascending != 0);
                break;
            default:
                ThrowException(env, IllegalArgument, ERR_SORT_NOT_SUPPORTED);
                return 0;
        }

        // handover the result
        auto sharedRealm = *(reinterpret_cast<SharedRealm*>(bgSharedRealmPtr));
        auto handover = ObjectStore::export_for_handover(sharedRealm, tableView, MutableSourcePayload::Move);
        return reinterpret_cast<jlong>(handover.release());
}

static jlong findAllMultiSortedWithHandover
        (JNIEnv *env, jlong bgSharedRealmPtr, std::unique_ptr<Query> query, jlong start, jlong end, jlong limit, jlongArray columnIndices, jbooleanArray ascending)
{
    JniLongArray long_arr(env, columnIndices);
    JniBooleanArray bool_arr(env, ascending);
    jsize arr_len = long_arr.len();
    jsize asc_len = bool_arr.len();

    if (arr_len == 0) {
        ThrowException(env, IllegalArgument, "You must provide at least one field name.");
        return 0;
    }
    if (asc_len == 0) {
        ThrowException(env, IllegalArgument, "You must provide at least one sort order.");
        return 0;
    }
    if (arr_len != asc_len) {
        ThrowException(env, IllegalArgument, "Number of fields and sort orders do not match.");
        return 0;
    }

    TableRef table = query->get_table();

    if (!QUERY_VALID(env, query.get()) || !ROW_INDEXES_VALID(env, table.get(), start, end, limit)) {
        return 0;
    }

    // run the query
    TableView tableView( query->find_all(S(start), S(end), S(limit)) );

    // sorting the results
    std::vector<size_t> indices;
    std::vector<bool> ascendings;

    for (int i = 0; i < arr_len; ++i) {
        if (!COL_INDEX_VALID(env, &tableView, long_arr[i])) {
            return -1;
        }
        int colType = tableView.get_column_type( S(long_arr[i]) );
        switch (colType) {
            case type_Bool:
            case type_Int:
            case type_Float:
            case type_Double:
            case type_String:
            case type_Timestamp:
                indices.push_back( S(long_arr[i]) );
                ascendings.push_back( B(bool_arr[i]) );
                break;
            default:
                ThrowException(env, IllegalArgument, ERR_SORT_NOT_SUPPORTED);
                return 0;
        }
    }

    tableView.sort(indices, ascendings);

    // handover the result
    auto sharedRealm = *(reinterpret_cast<SharedRealm*>(bgSharedRealmPtr));
    auto handover = ObjectStore::export_for_handover(sharedRealm, tableView, MutableSourcePayload::Move);
    return reinterpret_cast<jlong>(handover.release());
}


template <typename coretype, typename cpptype, typename javatype>
Query numeric_link_equal(TableRef tbl, jlong columnIndex, javatype value) {
    return tbl->column<coretype>(size_t(columnIndex)) == cpptype(value);
}

template <typename coretype, typename cpptype, typename javatype>
Query numeric_link_notequal(TableRef tbl, jlong columnIndex, javatype value) {
    return tbl->column<coretype>(size_t(columnIndex)) != cpptype(value);
}

template <typename coretype, typename cpptype, typename javatype>
Query numeric_link_greater(TableRef tbl, jlong columnIndex, javatype value) {
    return tbl->column<coretype>(size_t(columnIndex)) > cpptype(value);
}

template <typename coretype, typename cpptype, typename javatype>
Query numeric_link_greaterequal(TableRef tbl, jlong columnIndex, javatype value) {
    return tbl->column<coretype>(size_t(columnIndex)) >= cpptype(value);
}

template <typename coretype, typename cpptype, typename javatype>
Query numeric_link_less(TableRef tbl, jlong columnIndex, javatype value) {
    return tbl->column<coretype>(size_t(columnIndex)) < cpptype(value);
}

template <typename coretype, typename cpptype, typename javatype>
Query numeric_link_lessequal(TableRef tbl, jlong columnIndex, javatype value) {
    return tbl->column<coretype>(size_t(columnIndex)) <= cpptype(value);
}


// Integer

JNIEXPORT void JNICALL Java_io_realm_internal_TableQuery_nativeEqual__J_3JJ(
    JNIEnv* env, jobject, jlong nativeQueryPtr, jlongArray columnIndexes, jlong value)
{
    JniLongArray arr(env, columnIndexes);
    jsize arr_len = arr.len();
    try {
        if (arr_len == 1) {
            if (!QUERY_COL_TYPE_VALID(env, nativeQueryPtr, arr[0], type_Int)) {
                return;
            }
            Q(nativeQueryPtr)->equal(S(arr[0]), static_cast<int64_t>(value));
        }
        else {
            TableRef table_ref = getTableForLinkQuery(nativeQueryPtr, arr);
            Q(nativeQueryPtr)->and_query(numeric_link_equal<Int, int64_t, jlong>(table_ref, arr[arr_len-1], value));
        }
    } CATCH_STD()
}

JNIEXPORT void JNICALL JNICALL Java_io_realm_internal_TableQuery_nativeNotEqual__J_3JJ(
    JNIEnv* env, jobject, jlong nativeQueryPtr, jlongArray columnIndexes, jlong value)
{
    JniLongArray arr(env, columnIndexes);
    jsize arr_len = arr.len();
    try {
        if (arr_len == 1) {
            if (!QUERY_COL_TYPE_VALID(env, nativeQueryPtr, arr[0], type_Int)) {
                return;
            }
            Q(nativeQueryPtr)->not_equal(S(arr[0]), static_cast<int64_t>(value));
        }
        else {
            TableRef table_ref = getTableForLinkQuery(nativeQueryPtr, arr);
            Q(nativeQueryPtr)->and_query(numeric_link_notequal<Int, int64_t, jlong>(table_ref, arr[arr_len-1], value));
        }
    } CATCH_STD()
}

JNIEXPORT void JNICALL Java_io_realm_internal_TableQuery_nativeGreater__J_3JJ(
    JNIEnv* env, jobject, jlong nativeQueryPtr, jlongArray columnIndexes, jlong value)
{
    JniLongArray arr(env, columnIndexes);
    jsize arr_len = arr.len();
    try {
        if (arr_len == 1) {
            if (!QUERY_COL_TYPE_VALID(env, nativeQueryPtr, arr[0], type_Int)) {
                return;
            }
            Q(nativeQueryPtr)->greater(S(arr[0]), static_cast<int64_t>(value));
        }
        else {
            TableRef table_ref = getTableForLinkQuery(nativeQueryPtr, arr);
            Q(nativeQueryPtr)->and_query(numeric_link_greater<Int, int64_t, jlong>(table_ref, arr[arr_len-1], value));
        }
    } CATCH_STD()
}

JNIEXPORT void JNICALL Java_io_realm_internal_TableQuery_nativeGreaterEqual__J_3JJ(
    JNIEnv* env, jobject, jlong nativeQueryPtr, jlongArray columnIndexes, jlong value)
{
    JniLongArray arr(env, columnIndexes);
    jsize arr_len = arr.len();
    try {
        if (arr_len == 1) {
            if (!QUERY_COL_TYPE_VALID(env, nativeQueryPtr, arr[0], type_Int)) {
                return;
            }
            Q(nativeQueryPtr)->greater_equal(S(arr[0]), static_cast<int64_t>(value));
        }
        else {
            TableRef table_ref = getTableForLinkQuery(nativeQueryPtr, arr);
            Q(nativeQueryPtr)->and_query(numeric_link_greaterequal<Int, int64_t, jlong>(table_ref, arr[arr_len-1], value));
        }
    } CATCH_STD()
}

JNIEXPORT void JNICALL Java_io_realm_internal_TableQuery_nativeLess__J_3JJ(
    JNIEnv* env, jobject, jlong nativeQueryPtr, jlongArray columnIndexes, jlong value)
{
    JniLongArray arr(env, columnIndexes);
    jsize arr_len = arr.len();
    try {
        if (arr_len == 1) {
            if (!QUERY_COL_TYPE_VALID(env, nativeQueryPtr, arr[0], type_Int)) {
                return;
            }
            Q(nativeQueryPtr)->less(S(arr[0]), static_cast<int64_t>(value));
        }
        else {
            TableRef table_ref = getTableForLinkQuery(nativeQueryPtr, arr);
            Q(nativeQueryPtr)->and_query(numeric_link_less<Int, int64_t, jlong>(table_ref, arr[arr_len-1], value));
        }
    } CATCH_STD()
}

JNIEXPORT void JNICALL Java_io_realm_internal_TableQuery_nativeLessEqual__J_3JJ(
    JNIEnv* env, jobject, jlong nativeQueryPtr, jlongArray columnIndexes, jlong value)
{
    JniLongArray arr(env, columnIndexes);
    jsize arr_len = arr.len();
    try {
        if (arr_len == 1) {
            if (!QUERY_COL_TYPE_VALID(env, nativeQueryPtr, arr[0], type_Int)) {
                return;
            }
            Q(nativeQueryPtr)->less_equal(S(arr[0]), static_cast<int64_t>(value));
        }
        else {
            TableRef table_ref = getTableForLinkQuery(nativeQueryPtr, arr);
            Q(nativeQueryPtr)->and_query(numeric_link_lessequal<Int, int64_t, jlong>(table_ref, arr[arr_len-1], value));
        }
    } CATCH_STD()
}

JNIEXPORT void JNICALL Java_io_realm_internal_TableQuery_nativeBetween__J_3JJJ(
    JNIEnv* env, jobject, jlong nativeQueryPtr, jlongArray columnIndexes, jlong value1, jlong value2)
{
    JniLongArray arr(env, columnIndexes);
    jsize arr_len = arr.len();
    if (arr_len == 1) {
        if (!QUERY_COL_TYPE_VALID(env, nativeQueryPtr, arr[0], type_Int)) {
            return;
        }
        try {
            Q(nativeQueryPtr)->between(S(arr[0]), static_cast<int64_t>(value1), static_cast<int64_t>(value2));
        } CATCH_STD()
    }
    else {
        ThrowException(env, IllegalArgument, "between() does not support queries using child object fields.");
    }
}

// Float

JNIEXPORT void JNICALL Java_io_realm_internal_TableQuery_nativeEqual__J_3JF(
    JNIEnv* env, jobject, jlong nativeQueryPtr, jlongArray columnIndexes, jfloat value)
{
    JniLongArray arr(env, columnIndexes);
    jsize arr_len = arr.len();
    try {
        if (arr_len == 1) {
            if (!QUERY_COL_TYPE_VALID(env, nativeQueryPtr, arr[0], type_Float)) {
                return;
            }
            Q(nativeQueryPtr)->equal(S(arr[0]), static_cast<float>(value));
        }
        else {
            TableRef table_ref = getTableForLinkQuery(nativeQueryPtr, arr);
            Q(nativeQueryPtr)->and_query(numeric_link_equal<Float, float, jfloat>(table_ref, arr[arr_len-1], value));
        }
    } CATCH_STD()
}

JNIEXPORT void JNICALL JNICALL Java_io_realm_internal_TableQuery_nativeNotEqual__J_3JF(
    JNIEnv* env, jobject, jlong nativeQueryPtr, jlongArray columnIndexes, jfloat value)
{
    JniLongArray arr(env, columnIndexes);
    jsize arr_len = arr.len();
    try {
        if (arr_len == 1) {
            if (!QUERY_COL_TYPE_VALID(env, nativeQueryPtr, arr[0], type_Float)) {
                return;
            }
            Q(nativeQueryPtr)->not_equal(S(arr[0]), static_cast<float>(value));
        }
        else {
            TableRef table_ref = getTableForLinkQuery(nativeQueryPtr, arr);
            Q(nativeQueryPtr)->and_query(numeric_link_notequal<Float, float, jfloat>(table_ref, arr[arr_len-1], value));
        }
    } CATCH_STD()
}

JNIEXPORT void JNICALL Java_io_realm_internal_TableQuery_nativeGreater__J_3JF(
    JNIEnv* env, jobject, jlong nativeQueryPtr, jlongArray columnIndexes, jfloat value)
{
    JniLongArray arr(env, columnIndexes);
    jsize arr_len = arr.len();
    try {
        if (arr_len == 1) {
            if (!QUERY_COL_TYPE_VALID(env, nativeQueryPtr, arr[0], type_Float)) {
                return;
            }
            Q(nativeQueryPtr)->greater(S(arr[0]), static_cast<float>(value));
        }
        else {
            TableRef table_ref = getTableForLinkQuery(nativeQueryPtr, arr);
            Q(nativeQueryPtr)->and_query(numeric_link_greater<Float, float, jfloat>(table_ref, arr[arr_len-1], value));
        }
    } CATCH_STD()
}

JNIEXPORT void JNICALL Java_io_realm_internal_TableQuery_nativeGreaterEqual__J_3JF(
    JNIEnv* env, jobject, jlong nativeQueryPtr, jlongArray columnIndexes, jfloat value)
{
    JniLongArray arr(env, columnIndexes);
    jsize arr_len = arr.len();
    try {
        if (arr_len == 1) {
            if (!QUERY_COL_TYPE_VALID(env, nativeQueryPtr, arr[0], type_Float)) {
                return;
            }
            Q(nativeQueryPtr)->greater_equal(S(arr[0]), static_cast<float>(value));
        }
        else {
            TableRef table_ref = getTableForLinkQuery(nativeQueryPtr, arr);
            Q(nativeQueryPtr)->and_query(numeric_link_greaterequal<Float, float, jfloat>(table_ref, arr[arr_len-1], value));
        }
    } CATCH_STD()
}

JNIEXPORT void JNICALL Java_io_realm_internal_TableQuery_nativeLess__J_3JF(
    JNIEnv* env, jobject, jlong nativeQueryPtr, jlongArray columnIndexes, jfloat value)
{
    JniLongArray arr(env, columnIndexes);
    jsize arr_len = arr.len();
    try {
        if (arr_len == 1) {
            if (!QUERY_COL_TYPE_VALID(env, nativeQueryPtr, arr[0], type_Float)) {
                return;
            }
            Q(nativeQueryPtr)->less(S(arr[0]), static_cast<float>(value));
        }
        else {
            TableRef table_ref = getTableForLinkQuery(nativeQueryPtr, arr);
            Q(nativeQueryPtr)->and_query(numeric_link_less<Float, float, jfloat>(table_ref, arr[arr_len-1], value));
        }
    } CATCH_STD()
}

JNIEXPORT void JNICALL Java_io_realm_internal_TableQuery_nativeLessEqual__J_3JF(
    JNIEnv* env, jobject, jlong nativeQueryPtr, jlongArray columnIndexes, jfloat value)
{
    JniLongArray arr(env, columnIndexes);
    jsize arr_len = arr.len();
    try {
        if (arr_len == 1) {
            if (!QUERY_COL_TYPE_VALID(env, nativeQueryPtr, arr[0], type_Float)) {
                return;
            }
            Q(nativeQueryPtr)->less_equal(S(arr[0]), static_cast<float>(value));
        }
        else {
            TableRef table_ref = getTableForLinkQuery(nativeQueryPtr, arr);
            Q(nativeQueryPtr)->and_query(numeric_link_lessequal<Float, float, jfloat>(table_ref, arr[arr_len-1], value));
        }
    } CATCH_STD()
}

JNIEXPORT void JNICALL Java_io_realm_internal_TableQuery_nativeBetween__J_3JFF(
    JNIEnv* env, jobject, jlong nativeQueryPtr, jlongArray columnIndexes, jfloat value1, jfloat value2)
{
    JniLongArray arr(env, columnIndexes);
    jsize arr_len = arr.len();
    try {
        if (arr_len == 1) {
            if (!QUERY_COL_TYPE_VALID(env, nativeQueryPtr, arr[0], type_Float)) {
                return;
            }
            Q(nativeQueryPtr)->between(S(arr[0]), static_cast<float>(value1), static_cast<float>(value2));
        }
        else {
            ThrowException(env, IllegalArgument, "between() does not support queries using child object fields.");
        }
    } CATCH_STD()
}


// Double

JNIEXPORT void JNICALL Java_io_realm_internal_TableQuery_nativeEqual__J_3JD(
    JNIEnv* env, jobject, jlong nativeQueryPtr, jlongArray columnIndexes, jdouble value)
{
    JniLongArray arr(env, columnIndexes);
    jsize arr_len = arr.len();
    try {
        if (arr_len == 1) {
            if (!QUERY_COL_TYPE_VALID(env, nativeQueryPtr, arr[0], type_Double)) {
                return;
            }
            Q(nativeQueryPtr)->equal(S(arr[0]), static_cast<double>(value));
        }
        else {
            TableRef table_ref = getTableForLinkQuery(nativeQueryPtr, arr);
            Q(nativeQueryPtr)->and_query(numeric_link_equal<Double, double, jdouble>(table_ref, arr[arr_len-1], value));
        }
    } CATCH_STD()
}

JNIEXPORT void JNICALL JNICALL Java_io_realm_internal_TableQuery_nativeNotEqual__J_3JD(
    JNIEnv* env, jobject, jlong nativeQueryPtr, jlongArray columnIndexes, jdouble value)
{
    JniLongArray arr(env, columnIndexes);
    jsize arr_len = arr.len();
    try {
        if (arr_len == 1) {
            if (!QUERY_COL_TYPE_VALID(env, nativeQueryPtr, arr[0], type_Double)) {
                return;
            }
            Q(nativeQueryPtr)->not_equal(S(arr[0]), static_cast<double>(value));
        }
        else {
            TableRef table_ref = getTableForLinkQuery(nativeQueryPtr, arr);
            Q(nativeQueryPtr)->and_query(numeric_link_notequal<Double, double, jdouble>(table_ref, arr[arr_len-1], value));
        }
    } CATCH_STD()
}

JNIEXPORT void JNICALL Java_io_realm_internal_TableQuery_nativeGreater__J_3JD(
    JNIEnv* env, jobject, jlong nativeQueryPtr, jlongArray columnIndexes, jdouble value)
{
    JniLongArray arr(env, columnIndexes);
    jsize arr_len = arr.len();
    try {
        if (arr_len == 1) {
            if (!QUERY_COL_TYPE_VALID(env, nativeQueryPtr, arr[0], type_Double)) {
                return;
            }
            Q(nativeQueryPtr)->greater(S(arr[0]), static_cast<double>(value));
        }
        else {
            TableRef table_ref = getTableForLinkQuery(nativeQueryPtr, arr);
            Q(nativeQueryPtr)->and_query(numeric_link_greater<Double, double, jdouble>(table_ref, arr[arr_len-1], value));
        }
    } CATCH_STD()
}

JNIEXPORT void JNICALL Java_io_realm_internal_TableQuery_nativeGreaterEqual__J_3JD(
    JNIEnv* env, jobject, jlong nativeQueryPtr, jlongArray columnIndexes, jdouble value)
{
    JniLongArray arr(env, columnIndexes);
    jsize arr_len = arr.len();
    try {
        if (arr_len == 1) {
            if (!QUERY_COL_TYPE_VALID(env, nativeQueryPtr, arr[0], type_Double)) {
                return;
            }
            Q(nativeQueryPtr)->greater_equal(S(arr[0]), static_cast<double>(value));
        }
        else {
            TableRef table_ref = getTableForLinkQuery(nativeQueryPtr, arr);
            Q(nativeQueryPtr)->and_query(numeric_link_greaterequal<Double, double, jdouble>(table_ref, arr[arr_len-1], value));
        }
    } CATCH_STD()
}

JNIEXPORT void JNICALL Java_io_realm_internal_TableQuery_nativeLess__J_3JD(
    JNIEnv* env, jobject, jlong nativeQueryPtr, jlongArray columnIndexes, jdouble value)
{
    JniLongArray arr(env, columnIndexes);
    jsize arr_len = arr.len();
    try {
        if (arr_len == 1) {
            if (!QUERY_COL_TYPE_VALID(env, nativeQueryPtr, arr[0], type_Double)) {
                return;
            }
            Q(nativeQueryPtr)->less(S(arr[0]), static_cast<double>(value));
        }
        else {
            TableRef table_ref = getTableForLinkQuery(nativeQueryPtr, arr);
            Q(nativeQueryPtr)->and_query(numeric_link_less<Double, double, jdouble>(table_ref, arr[arr_len-1], value));
        }
    } CATCH_STD()
}

JNIEXPORT void JNICALL Java_io_realm_internal_TableQuery_nativeLessEqual__J_3JD(
    JNIEnv* env, jobject, jlong nativeQueryPtr, jlongArray columnIndexes, jdouble value)
{
    JniLongArray arr(env, columnIndexes);
    jsize arr_len = arr.len();
    try {
        if (arr_len == 1) {
            if (!QUERY_COL_TYPE_VALID(env, nativeQueryPtr, arr[0], type_Double)) {
                return;
            }
            Q(nativeQueryPtr)->less_equal(S(arr[0]), static_cast<double>(value));
        }
        else {
            TableRef table_ref = getTableForLinkQuery(nativeQueryPtr, arr);
            Q(nativeQueryPtr)->and_query(numeric_link_lessequal<Double, double, jdouble>(table_ref, arr[arr_len-1], value));
        }
    } CATCH_STD()
}

JNIEXPORT void JNICALL Java_io_realm_internal_TableQuery_nativeBetween__J_3JDD(
    JNIEnv* env, jobject, jlong nativeQueryPtr, jlongArray columnIndexes, jdouble value1, jdouble value2)
{
    JniLongArray arr(env, columnIndexes);
    jsize arr_len = arr.len();
    try {
        if (arr_len == 1) {
            if (!QUERY_COL_TYPE_VALID(env, nativeQueryPtr, arr[0], type_Double)) {
                return;
            }
            Q(nativeQueryPtr)->between(S(arr[0]), static_cast<double>(value1), static_cast<double>(value2));
        }
        else {
            ThrowException(env, IllegalArgument, "between() does not support queries using child object fields.");
        }
    } CATCH_STD()
}


// Timestamp

JNIEXPORT void JNICALL Java_io_realm_internal_TableQuery_nativeEqualTimestamp(
    JNIEnv* env, jobject, jlong nativeQueryPtr, jlongArray columnIndexes, jlong value)
{
    JniLongArray arr(env, columnIndexes);
    jsize arr_len = arr.len();
    try {
        if (arr_len == 1) {
            if (!QUERY_COL_TYPE_VALID(env, nativeQueryPtr, arr[0], type_Timestamp)) {
                return;
            }
            Q(nativeQueryPtr)->equal(S(arr[0]), from_milliseconds(value));
        }
        else {
            TableRef table_ref = getTableForLinkQuery(nativeQueryPtr, arr);
            Q(nativeQueryPtr)->and_query(numeric_link_equal<Timestamp, Timestamp, Timestamp>(table_ref, arr[arr_len-1], from_milliseconds(value)));
        }
    } CATCH_STD()
}

JNIEXPORT void JNICALL JNICALL Java_io_realm_internal_TableQuery_nativeNotEqualTimestamp(
    JNIEnv* env, jobject, jlong nativeQueryPtr, jlongArray columnIndexes, jlong value)
{
    JniLongArray arr(env, columnIndexes);
    jsize arr_len = arr.len();
    try {
        if (arr_len == 1) {
            if (!QUERY_COL_TYPE_VALID(env, nativeQueryPtr, arr[0], type_Timestamp)) {
                return;
            }
            Q(nativeQueryPtr)->not_equal(S(arr[0]), from_milliseconds(value));
        }
        else {
            TableRef table_ref = getTableForLinkQuery(nativeQueryPtr, arr);
            Q(nativeQueryPtr)->and_query(numeric_link_notequal<Timestamp, Timestamp, Timestamp>(table_ref, arr[arr_len-1], from_milliseconds(value)));
        }
    } CATCH_STD()
}

JNIEXPORT void JNICALL Java_io_realm_internal_TableQuery_nativeGreaterTimestamp(
    JNIEnv* env, jobject, jlong nativeQueryPtr, jlongArray columnIndexes, jlong value)
{
    JniLongArray arr(env, columnIndexes);
    jsize arr_len = arr.len();
    try {
        if (arr_len == 1) {
            if (!QUERY_COL_TYPE_VALID(env, nativeQueryPtr, arr[0], type_Timestamp)) {
                return;
            }
            Q(nativeQueryPtr)->greater(S(arr[0]), from_milliseconds(value));
        }
        else {
            TableRef table_ref = getTableForLinkQuery(nativeQueryPtr, arr);
            Q(nativeQueryPtr)->and_query(numeric_link_greater<Timestamp, Timestamp, Timestamp>(table_ref, arr[arr_len-1], from_milliseconds(value)));
        }
    } CATCH_STD()
}

JNIEXPORT void JNICALL Java_io_realm_internal_TableQuery_nativeGreaterEqualTimestamp(
    JNIEnv* env, jobject, jlong nativeQueryPtr, jlongArray columnIndexes, jlong value)
{
    JniLongArray arr(env, columnIndexes);
    jsize arr_len = arr.len();
    try {
        if (arr_len == 1) {
            if (!QUERY_COL_TYPE_VALID(env, nativeQueryPtr, arr[0], type_Timestamp)) {
                return;
            }
            Q(nativeQueryPtr)->greater_equal(S(arr[0]), from_milliseconds(value));
        }
        else {
            TableRef table_ref = getTableForLinkQuery(nativeQueryPtr, arr);
            Q(nativeQueryPtr)->and_query(numeric_link_greaterequal<Timestamp, Timestamp, Timestamp>(table_ref, arr[arr_len-1], from_milliseconds(value)));
        }
    } CATCH_STD()
}

JNIEXPORT void JNICALL Java_io_realm_internal_TableQuery_nativeLessTimestamp(
    JNIEnv* env, jobject, jlong nativeQueryPtr, jlongArray columnIndexes, jlong value)
{
    JniLongArray arr(env, columnIndexes);
    jsize arr_len = arr.len();
    try {
        if (arr_len == 1) {
            if (!QUERY_COL_TYPE_VALID(env, nativeQueryPtr, arr[0], type_Timestamp)) {
                return;
            }
            Q(nativeQueryPtr)->less(S(arr[0]), from_milliseconds(value));
        }
        else {
            TableRef table_ref = getTableForLinkQuery(nativeQueryPtr, arr);
            Q(nativeQueryPtr)->and_query(numeric_link_less<Timestamp, Timestamp, Timestamp>(table_ref, arr[arr_len-1], from_milliseconds(value)));
        }
    } CATCH_STD()
}

JNIEXPORT void JNICALL Java_io_realm_internal_TableQuery_nativeLessEqualTimestamp(
    JNIEnv* env, jobject, jlong nativeQueryPtr, jlongArray columnIndexes, jlong value)
{
    JniLongArray arr(env, columnIndexes);
    jsize arr_len = arr.len();
    try {
        if (arr_len == 1) {
            if (!QUERY_COL_TYPE_VALID(env, nativeQueryPtr, arr[0], type_Timestamp)) {
                return;
            }
            Q(nativeQueryPtr)->less_equal(S(arr[0]), from_milliseconds(value));
        }
        else {
            TableRef table_ref = getTableForLinkQuery(nativeQueryPtr, arr);
            Q(nativeQueryPtr)->and_query(numeric_link_lessequal<Timestamp, Timestamp, Timestamp>(table_ref, arr[arr_len-1], from_milliseconds(value)));
        }
    } CATCH_STD()
}

JNIEXPORT void JNICALL Java_io_realm_internal_TableQuery_nativeBetweenTimestamp(
    JNIEnv* env, jobject, jlong nativeQueryPtr, jlongArray columnIndexes, jlong value1, jlong value2)
{
    JniLongArray arr(env, columnIndexes);
    jsize arr_len = arr.len();
    try {
        if (arr_len == 1) {
            if (!QUERY_COL_TYPE_VALID(env, nativeQueryPtr, arr[0], type_Timestamp)) {
                return;
            }
            Q(nativeQueryPtr)->greater_equal(S(arr[0]), from_milliseconds(value1)).less_equal(S(arr[0]), from_milliseconds(value2));
        }
        else {
            ThrowException(env, IllegalArgument, "between() does not support queries using child object fields.");
        }
    } CATCH_STD()
}

// Bool

JNIEXPORT void JNICALL Java_io_realm_internal_TableQuery_nativeEqual__J_3JZ(
  JNIEnv* env, jobject, jlong nativeQueryPtr, jlongArray columnIndexes, jboolean value)
{
    JniLongArray arr(env, columnIndexes);
    try {    jsize arr_len = arr.len();

        if (arr_len == 1) {
            if (!QUERY_COL_TYPE_VALID(env, nativeQueryPtr, arr[0], type_Bool)) {
                return;
            }
            Q(nativeQueryPtr)->equal(S(arr[0]), value != 0 ? true : false);
        }
        else {
            TableRef table_ref = getTableForLinkQuery(nativeQueryPtr, arr);
            Q(nativeQueryPtr)->and_query(numeric_link_equal<Bool, bool, jboolean>(table_ref, arr[arr_len-1], value));
        }
    } CATCH_STD()
}

// String

enum StringPredicate {
    StringEqual,
    StringNotEqual,
    StringContains,
    StringBeginsWith,
    StringEndsWith
};


static void TableQuery_StringPredicate(JNIEnv *env, jlong nativeQueryPtr, jlongArray columnIndexes, jstring value, jboolean caseSensitive, StringPredicate predicate) {
    JniLongArray arr(env, columnIndexes);
    jsize arr_len = arr.len();
    try {
        if (value == NULL) {
            if (!TBL_AND_COL_NULLABLE(env, getTableByArray(nativeQueryPtr, arr).get(), arr[arr_len-1])) {
                return;
            }
        }
        bool is_case_sensitive = caseSensitive ? true : false;
        JStringAccessor value2(env, value); // throws
        if (arr_len == 1) {
            if (!QUERY_COL_TYPE_VALID(env, nativeQueryPtr, arr[0], type_String)) {
                return;
            }
            switch (predicate) {
            case StringEqual:
                Q(nativeQueryPtr)->equal(S(arr[0]), value2, is_case_sensitive);
                break;
            case StringNotEqual:
                Q(nativeQueryPtr)->not_equal(S(arr[0]), value2, is_case_sensitive);
                break;
            case StringContains:
                Q(nativeQueryPtr)->contains(S(arr[0]), value2, is_case_sensitive);
                break;
            case StringBeginsWith:
                Q(nativeQueryPtr)->begins_with(S(arr[0]), value2, is_case_sensitive);
                break;
            case StringEndsWith:
                Q(nativeQueryPtr)->ends_with(S(arr[0]), value2, is_case_sensitive);
                break;
            }
        }
        else {
            TableRef table_ref = getTableForLinkQuery(nativeQueryPtr, arr);
            switch (predicate) {
            case StringEqual:
                Q(nativeQueryPtr)->and_query(table_ref->column<String>(size_t(arr[arr_len-1])).equal(StringData(value2), is_case_sensitive));
                break;
            case StringNotEqual:
                Q(nativeQueryPtr)->and_query(table_ref->column<String>(size_t(arr[arr_len-1])).not_equal(StringData(value2), is_case_sensitive));
                break;
            case StringContains:
                Q(nativeQueryPtr)->and_query(table_ref->column<String>(size_t(arr[arr_len-1])).contains(StringData(value2), is_case_sensitive));
                break;
            case StringBeginsWith:
                Q(nativeQueryPtr)->and_query(table_ref->column<String>(size_t(arr[arr_len-1])).begins_with(StringData(value2), is_case_sensitive));
                break;
            case StringEndsWith:
                Q(nativeQueryPtr)->and_query(table_ref->column<String>(size_t(arr[arr_len-1])).ends_with(StringData(value2), is_case_sensitive));
                break;
            }
        }
    } CATCH_STD()
}

JNIEXPORT void JNICALL Java_io_realm_internal_TableQuery_nativeEqual__J_3JLjava_lang_String_2Z(
    JNIEnv *env, jobject, jlong nativeQueryPtr, jlongArray columnIndexes, jstring value, jboolean caseSensitive)
{
    TableQuery_StringPredicate(env, nativeQueryPtr, columnIndexes, value, caseSensitive, StringEqual);
}

JNIEXPORT void JNICALL Java_io_realm_internal_TableQuery_nativeNotEqual__J_3JLjava_lang_String_2Z(
    JNIEnv *env, jobject, jlong nativeQueryPtr, jlongArray columnIndexes, jstring value, jboolean caseSensitive)
{
    TableQuery_StringPredicate(env, nativeQueryPtr, columnIndexes, value, caseSensitive, StringNotEqual);
}

JNIEXPORT void JNICALL Java_io_realm_internal_TableQuery_nativeBeginsWith(
    JNIEnv* env, jobject, jlong nativeQueryPtr, jlongArray columnIndexes, jstring value, jboolean caseSensitive)
{
    TableQuery_StringPredicate(env, nativeQueryPtr, columnIndexes, value, caseSensitive, StringBeginsWith);
}

JNIEXPORT void JNICALL Java_io_realm_internal_TableQuery_nativeEndsWith(
    JNIEnv* env, jobject, jlong nativeQueryPtr, jlongArray columnIndexes, jstring value, jboolean caseSensitive)
{
    TableQuery_StringPredicate(env, nativeQueryPtr, columnIndexes, value, caseSensitive, StringEndsWith);
}

JNIEXPORT void JNICALL Java_io_realm_internal_TableQuery_nativeContains(
    JNIEnv* env, jobject, jlong nativeQueryPtr, jlongArray columnIndexes, jstring value, jboolean caseSensitive)
{
    TableQuery_StringPredicate(env, nativeQueryPtr, columnIndexes, value, caseSensitive, StringContains);
}


// General ----------------------------------------------------
// TODO:
// Some of these methods may not need the check for Table/Query validity,
// as they are called for each method when building up the query.
// Consider to reduce to just the "action" methods on Query

JNIEXPORT void JNICALL Java_io_realm_internal_TableQuery_nativeTableview(
    JNIEnv* env, jobject, jlong nativeQueryPtr, jlong nativeTableViewPtr)
{
    Query* pQuery = Q(nativeQueryPtr);
    if (!QUERY_VALID(env, pQuery))
        return;
    try {
        pQuery->get_table()->where(TV(nativeTableViewPtr));
    } CATCH_STD()
}

JNIEXPORT void JNICALL Java_io_realm_internal_TableQuery_nativeGroup(
    JNIEnv* env, jobject, jlong nativeQueryPtr)
{
    Query* pQuery = Q(nativeQueryPtr);
    if (!QUERY_VALID(env, pQuery))
        return;
    try {
        pQuery->group();
    } CATCH_STD()
}

JNIEXPORT void JNICALL Java_io_realm_internal_TableQuery_nativeEndGroup(
    JNIEnv* env, jobject, jlong nativeQueryPtr)
{
    Query* pQuery = Q(nativeQueryPtr);
    if (!QUERY_VALID(env, pQuery))
        return;
    try {
        pQuery->end_group();
    } CATCH_STD()
}

JNIEXPORT void JNICALL Java_io_realm_internal_TableQuery_nativeOr(
    JNIEnv* env, jobject, jlong nativeQueryPtr)
{
    // No verification of parameters needed?
    Query* pQuery = Q(nativeQueryPtr);
    if (!QUERY_VALID(env, pQuery))
        return;
    try {
        pQuery->Or();
    } CATCH_STD()
}

JNIEXPORT void JNICALL Java_io_realm_internal_TableQuery_nativeNot(
    JNIEnv* env, jobject, jlong nativeQueryPtr)
{
    Query* pQuery = Q(nativeQueryPtr);
    if (!QUERY_VALID(env, pQuery))
        return;
    try {
        pQuery->Not();
    } CATCH_STD()
}

// Find --------------------------------------


JNIEXPORT jlong JNICALL Java_io_realm_internal_TableQuery_nativeFind(
    JNIEnv* env, jobject, jlong nativeQueryPtr, jlong fromTableRow)
{
    Query* pQuery = Q(nativeQueryPtr);
    Table* pTable = pQuery->get_table().get();
    if (!QUERY_VALID(env, pQuery))
        return -1;
    // It's valid to go 1 past the end index
    if ((fromTableRow < 0) || (S(fromTableRow) > pTable->size())) {
        // below check will fail with appropriate exception
        (void) ROW_INDEX_VALID(env, pTable, fromTableRow);
        return -1;
    }

    try {
        size_t r = pQuery->find( S(fromTableRow) );
        return (r == not_found) ? jlong(-1) : jlong(r);
    } CATCH_STD()
    return -1;
}

// Returns a pointer to query on the worker SharedRealm or throw a BadVersion if the SharedRealm version required
// for the handover is no longer available.
static std::unique_ptr<Query> handoverQueryToWorker(jlong bgSharedRealmPtr, jlong queryPtr, bool advanceToLatestVersion)
{
    SharedGroup::Handover<Query> *handoverQueryPtr = HO(Query, queryPtr);
    std::unique_ptr<SharedGroup::Handover<Query>> handoverQuery(handoverQueryPtr);

    // The Handover object doesn't prevent a SharedGroup version from no longer being accessible. In rare
    // cases this means that the version in the Handover object is invalid and Realm Core will throw a
    // BadVersion as result.
    auto sharedRealm = *(reinterpret_cast<SharedRealm*>(bgSharedRealmPtr));
    sharedRealm->read_group_to(handoverQuery->version);
    auto query = ObjectStore::import_from_handover(sharedRealm, std::move(handoverQuery));

    if (advanceToLatestVersion) {
        //LangBindHelper::advance_read(*sg);
        sharedRealm->refresh();
    }

    return query;
}

// queryPtr would be owned and released by this function
JNIEXPORT jlong JNICALL Java_io_realm_internal_TableQuery_nativeFindWithHandover(
    JNIEnv* env, jclass, jlong bgSharedRealmPtr, jlong queryPtr, jlong fromTableRow)
{
    TR_ENTER()
    try {
        std::unique_ptr<Query> query = handoverQueryToWorker(bgSharedRealmPtr, queryPtr, false); // throws
        TableRef table = query->get_table();

        if (!QUERY_VALID(env, query.get())) {
            return 0;
        }

        // It's valid to go 1 past the end index
        if ((fromTableRow < 0) || (S(fromTableRow) > table->size())) {
            // below check will fail with appropriate exception
            (void) ROW_INDEX_VALID(env, table.get(), fromTableRow);
            return 0;
        }

        size_t r = query->find(S(fromTableRow));
        if (r == not_found) {
            return 0;
        } else {
            // handover the result
            Row row = (*table)[r];
            auto sharedRealm = *(reinterpret_cast<SharedRealm*>(bgSharedRealmPtr));
            auto handover = ObjectStore::export_for_handover(sharedRealm, row);
            return reinterpret_cast<jlong>(handover.release());
        }

    } CATCH_STD()
    return 0;
}


JNIEXPORT jlong JNICALL Java_io_realm_internal_TableQuery_nativeFindAll(
    JNIEnv* env, jobject, jlong nativeQueryPtr, jlong start, jlong end, jlong limit)
{
    TR_ENTER()
    Query* query = Q(nativeQueryPtr);
    TableRef table =  query->get_table();
    if (!QUERY_VALID(env, query) ||
        !ROW_INDEXES_VALID(env, table.get(), start, end, limit))
        return -1;
    try {
        TableView* tableView = new TableView( query->find_all(S(start), S(end), S(limit)) );
        return reinterpret_cast<jlong>(tableView);
    } CATCH_STD()
    return -1;
}

// queryPtr would be owned and released by this function
JNIEXPORT jlong JNICALL Java_io_realm_internal_TableQuery_nativeFindAllWithHandover
  (JNIEnv* env, jclass, jlong bgSharedRealmPtr, jlong queryPtr, jlong start, jlong end, jlong limit)
  {
      TR_ENTER()
      try {
          std::unique_ptr<Query> query = handoverQueryToWorker(bgSharedRealmPtr, queryPtr, true); // throws
          return findAllWithHandover(env, bgSharedRealmPtr, std::move(query), start, end, limit);
      } CATCH_STD()
      return 0;
  }



// Should match the values in Java ArgumentsHolder class
enum query_type {QUERY_TYPE_FIND_ALL = 0, QUERY_TYPE_DISTINCT = 4, QUERY_TYPE_FIND_ALL_SORTED = 1, QUERY_TYPE_FIND_ALL_MULTI_SORTED = 2};

// batch update of async queries
JNIEXPORT jlongArray JNICALL Java_io_realm_internal_TableQuery_nativeBatchUpdateQueries
        (JNIEnv *env, jclass, jlong bgSharedRealmPtr,
         jlongArray  handover_queries_array /*list of handover queries*/,
         jobjectArray  query_param_matrix /*type & params of the query to be updated*/,
         jobjectArray  multi_sorted_indices_matrix,
         jobjectArray  multi_sorted_order_matrix)
{
    TR_ENTER()
    try {
        JniLongArray handover_queries_pointer_array(env, handover_queries_array);

        const size_t number_of_queries = env->GetArrayLength(query_param_matrix);

        std::vector<jlong> exported_handover_tableview_array(number_of_queries);

        // Step1: Position the shared group at the handover query version so we can import all queries
        // read the first query to determine the version we should use
        SharedGroup::Handover<Query> *handoverQueryPtr = HO(Query, handover_queries_pointer_array[0]);
        std::unique_ptr<SharedGroup::Handover<Query>> handoverQuery(handoverQueryPtr);

        // if the SharedGroup is not in Read Transaction, we position it at the same version as the handover
        // The Handover object doesn't prevent a SharedGroup version from no longer being accessible. In rare
        // cases this means that the version in the Handover object is invalid and Realm Core will throw a
        // BadVersion as result.
        auto sharedRealm = *(reinterpret_cast<SharedRealm*>(bgSharedRealmPtr));
        sharedRealm->read_group_to(handoverQuery->version);

        std::vector<std::unique_ptr<Query>> queries(number_of_queries);

        // import the first query
<<<<<<< HEAD
        queries[0] = std::move(ObjectStore::import_from_handover(sharedRealm, std::move(handoverQuery)));
=======
        queries[0] = sg->import_from_handover(std::move(handoverQuery));
>>>>>>> 33a88272

        // import the rest of the queries
        for (size_t i = 1; i < number_of_queries; ++i) {
            std::unique_ptr<SharedGroup::Handover<Query>> handoverQuery(HO(Query, handover_queries_pointer_array[i]));
<<<<<<< HEAD
            queries[i] = std::move(ObjectStore::import_from_handover(sharedRealm, std::move(handoverQuery)));
=======
            queries[i] = sg->import_from_handover(std::move(handoverQuery));
>>>>>>> 33a88272
        }

        // Step2: Bring the queries into the latest shared group version
        sharedRealm->refresh();

        // Step3: Run & export the queries against the latest shared group
        for (size_t i = 0; i < number_of_queries; ++i) {
            JniLongArray query_param_array(env, (jlongArray) env->GetObjectArrayElement(query_param_matrix, i));
            switch (query_param_array[0]) { // 0, index of the type of query, the next indicies are parameters
                case QUERY_TYPE_FIND_ALL: {// nativeFindAllWithHandover
                    exported_handover_tableview_array[i] =
                            findAllWithHandover
                                    (env,
                                     bgSharedRealmPtr,
                                     std::move(queries[i]),
                                     query_param_array[1]/*start*/,
                                     query_param_array[2]/*end*/,
                                     query_param_array[3]/*limit*/);
                    break;
                }
                case QUERY_TYPE_DISTINCT: {// nativeGetDistinctViewWithHandover
                    exported_handover_tableview_array[i] =
                            getDistinctViewWithHandover
                                    (env,
                                     bgSharedRealmPtr,
                                     std::move(queries[i]),
                                     query_param_array[1]/*columnIndex*/);
                    break;
                }
                case QUERY_TYPE_FIND_ALL_SORTED: {// nativeFindAllSortedWithHandover
                    exported_handover_tableview_array[i] =
                            findAllSortedWithHandover
                                    (env,
                                     bgSharedRealmPtr,
                                     std::move(queries[i]),
                                     query_param_array[1]/*start*/,
                                     query_param_array[2]/*end*/,
                                     query_param_array[3]/*limit*/,
                                     query_param_array[4]/*columnIndex*/,
                                     query_param_array[5] == 1/*ascending order*/);
                    break;
                }
                case QUERY_TYPE_FIND_ALL_MULTI_SORTED: {// nativeFindAllMultiSortedWithHandover
                    jlongArray column_indices_array = (jlongArray) env->GetObjectArrayElement(
                            multi_sorted_indices_matrix, i);
                    jbooleanArray column_order_array = (jbooleanArray) env->GetObjectArrayElement(
                            multi_sorted_order_matrix, i);
                    exported_handover_tableview_array[i] =
                            findAllMultiSortedWithHandover
                                    (env,
                                     bgSharedRealmPtr,
                                     std::move(queries[i]),
                                     query_param_array[1]/*start*/,
                                     query_param_array[2]/*end*/,
                                     query_param_array[3]/*limit*/,
                                     column_indices_array/*columnIndices*/,
                                     column_order_array/*ascending orders*/);
                    break;
                }
                default:
                    ThrowException(env, FatalError, "Unknown type of query.");
                    return NULL;
            }
        }

        jlongArray exported_handover_tableview = env->NewLongArray(number_of_queries);
        if (exported_handover_tableview == NULL) {
            ThrowException(env, OutOfMemory, "Could not allocate memory to return updated queries.");
            return NULL;
        }
        env->SetLongArrayRegion(exported_handover_tableview, 0, number_of_queries,
                exported_handover_tableview_array.data());
        return exported_handover_tableview;

    } CATCH_STD()
    return NULL;
}


JNIEXPORT jlong JNICALL Java_io_realm_internal_TableQuery_nativeGetDistinctViewWithHandover
        (JNIEnv *env, jclass, jlong bgSharedRealmPtr, jlong queryPtr, jlong columnIndex)
{
    TR_ENTER()
    try {
        std::unique_ptr<Query> query = handoverQueryToWorker(bgSharedRealmPtr, queryPtr, true); // throws
        return getDistinctViewWithHandover(env, bgSharedRealmPtr, std::move(query), columnIndex);
    } CATCH_STD()
    return 0;
}

JNIEXPORT jlong JNICALL Java_io_realm_internal_TableQuery_nativeFindAllSortedWithHandover
  (JNIEnv *env, jclass, jlong bgSharedRealmPtr, jlong queryPtr, jlong start, jlong end, jlong limit, jlong columnIndex, jboolean ascending)
  {
      TR_ENTER()
      try {
          std::unique_ptr<Query> query = handoverQueryToWorker(bgSharedRealmPtr, queryPtr, true); // throws
          return findAllSortedWithHandover(env, bgSharedRealmPtr, std::move(query), start, end, limit, columnIndex, ascending);
      } CATCH_STD()
      return 0;
  }

JNIEXPORT jlong JNICALL Java_io_realm_internal_TableQuery_nativeFindAllMultiSortedWithHandover
  (JNIEnv *env, jclass, jlong bgSharedRealmPtr, jlong queryPtr, jlong start, jlong end, jlong limit, jlongArray columnIndices, jbooleanArray ascending)
  {
      TR_ENTER()
      try {
          // import the handover query pointer using the background SharedRealm
          std::unique_ptr<Query> query = handoverQueryToWorker(bgSharedRealmPtr, queryPtr, true); // throws
          return findAllMultiSortedWithHandover(env, bgSharedRealmPtr, std::move(query), start, end, limit,columnIndices, ascending);
      } CATCH_STD()
      return 0;
  }

// Integer Aggregates

JNIEXPORT jlong JNICALL Java_io_realm_internal_TableQuery_nativeSumInt(
    JNIEnv* env, jobject, jlong nativeQueryPtr,
    jlong columnIndex, jlong start, jlong end, jlong limit)
{
    Query* pQuery = Q(nativeQueryPtr);
    Table* pTable = pQuery->get_table().get();
    if (!QUERY_VALID(env, pQuery) ||
        !COL_INDEX_AND_TYPE_VALID(env, pTable, columnIndex, type_Int) ||
        !ROW_INDEXES_VALID(env, pTable, start, end, limit))
        return 0;
    try {
        return pQuery->sum_int(S(columnIndex), NULL, S(start), S(end), S(limit));
    } CATCH_STD()
    return 0;
}

JNIEXPORT jobject JNICALL Java_io_realm_internal_TableQuery_nativeMaximumInt(
    JNIEnv* env, jobject, jlong nativeQueryPtr,
    jlong columnIndex, jlong start, jlong end, jlong limit)
{
    Query* pQuery = Q(nativeQueryPtr);
    Table* pTable = pQuery->get_table().get();
    if (!QUERY_VALID(env, pQuery) ||
        !COL_INDEX_AND_TYPE_VALID(env, pTable, columnIndex, type_Int) ||
        !ROW_INDEXES_VALID(env, pTable, start, end, limit))
        return NULL;
    try {
        size_t return_ndx;
        int64_t result = pQuery->maximum_int(S(columnIndex), NULL, S(start), S(end), S(limit), &return_ndx);
        if (return_ndx != npos) {
            return NewLong(env, result);
        }
    } CATCH_STD()
    return NULL;
}

JNIEXPORT jobject JNICALL Java_io_realm_internal_TableQuery_nativeMinimumInt(
    JNIEnv* env, jobject, jlong nativeQueryPtr,
    jlong columnIndex, jlong start, jlong end, jlong limit)
{
    Query* pQuery = Q(nativeQueryPtr);
    Table* pTable = pQuery->get_table().get();
    if (!QUERY_VALID(env, pQuery) ||
        !COL_INDEX_AND_TYPE_VALID(env, pTable, columnIndex, type_Int) ||
        !ROW_INDEXES_VALID(env, pTable, start, end, limit))
        return NULL;
    try {
        size_t return_ndx;
        int64_t result = pQuery->minimum_int(S(columnIndex), NULL, S(start), S(end), S(limit), &return_ndx);
        if (return_ndx != npos) {
            return NewLong(env, result);
        }
    } CATCH_STD()
    return NULL;
}

JNIEXPORT jdouble JNICALL Java_io_realm_internal_TableQuery_nativeAverageInt(
    JNIEnv* env, jobject, jlong nativeQueryPtr,
    jlong columnIndex, jlong start, jlong end, jlong limit)
{
    Query* pQuery = Q(nativeQueryPtr);
    Table* pTable = pQuery->get_table().get();
    if (!QUERY_VALID(env, pQuery) ||
        !COL_INDEX_AND_TYPE_VALID(env, pTable, columnIndex, type_Int) ||
        !ROW_INDEXES_VALID(env, pTable, start, end, limit))
        return 0;
    try {
        size_t resultcount;
        //TODO: return resultcount?
        double avg = pQuery->average_int(S(columnIndex), &resultcount, S(start), S(end), S(limit));
        //fprintf(stderr, "!!!Average(%d, %d) = %f (%d results)\n", start, end, avg, resultcount); fflush(stderr);
        return avg;
    } CATCH_STD()
    return 0;
}


// float Aggregates

JNIEXPORT jdouble JNICALL Java_io_realm_internal_TableQuery_nativeSumFloat(
    JNIEnv* env, jobject, jlong nativeQueryPtr,
    jlong columnIndex, jlong start, jlong end, jlong limit)
{
    Query* pQuery = Q(nativeQueryPtr);
    Table* pTable = pQuery->get_table().get();
    if (!QUERY_VALID(env, pQuery) ||
        !COL_INDEX_AND_TYPE_VALID(env, pTable, columnIndex, type_Float) ||
        !ROW_INDEXES_VALID(env, pTable, start, end, limit))
        return 0;
    try {
        return pQuery->sum_float(S(columnIndex), NULL, S(start), S(end), S(limit));
    } CATCH_STD()
    return 0;
}

JNIEXPORT jobject JNICALL Java_io_realm_internal_TableQuery_nativeMaximumFloat(
    JNIEnv* env, jobject, jlong nativeQueryPtr,
    jlong columnIndex, jlong start, jlong end, jlong limit)
{
    Query* pQuery = Q(nativeQueryPtr);
    Table* pTable = pQuery->get_table().get();
    if (!QUERY_VALID(env, pQuery) ||
        !COL_INDEX_AND_TYPE_VALID(env, pTable, columnIndex, type_Float) ||
        !ROW_INDEXES_VALID(env, pTable, start, end, limit))
        return NULL;
    try {
        size_t return_ndx;
        float result = pQuery->maximum_float(S(columnIndex), NULL, S(start), S(end), S(limit), &return_ndx);
        if (return_ndx != npos) {
            return NewFloat(env, result);
        }
    } CATCH_STD()
    return NULL;
}

JNIEXPORT jobject JNICALL Java_io_realm_internal_TableQuery_nativeMinimumFloat(
    JNIEnv* env, jobject, jlong nativeQueryPtr,
    jlong columnIndex, jlong start, jlong end, jlong limit)
{
    Query* pQuery = Q(nativeQueryPtr);
    Table* pTable = pQuery->get_table().get();
    if (!QUERY_VALID(env, pQuery) ||
        !COL_INDEX_AND_TYPE_VALID(env, pTable, columnIndex, type_Float) ||
        !ROW_INDEXES_VALID(env, pTable, start, end, limit))
        return NULL;
    try {
        size_t return_ndx;
        float result = pQuery->minimum_float(S(columnIndex), NULL, S(start), S(end), S(limit), &return_ndx);
        if (return_ndx != npos) {
            return NewFloat(env, result);
        }
    } CATCH_STD()
    return NULL;
}

JNIEXPORT jdouble JNICALL Java_io_realm_internal_TableQuery_nativeAverageFloat(
    JNIEnv* env, jobject, jlong nativeQueryPtr,
    jlong columnIndex, jlong start, jlong end, jlong limit)
{
    Query* pQuery = Q(nativeQueryPtr);
    Table* pTable = pQuery->get_table().get();
    if (!QUERY_VALID(env, pQuery) ||
        !COL_INDEX_AND_TYPE_VALID(env, pTable, columnIndex, type_Float) ||
        !ROW_INDEXES_VALID(env, pTable, start, end, limit))
        return 0;
    try {
        size_t resultcount;
        double avg = pQuery->average_float(S(columnIndex), &resultcount, S(start), S(end), S(limit));
        return avg;
    } CATCH_STD()
    return 0;
}

// double Aggregates

JNIEXPORT jdouble JNICALL Java_io_realm_internal_TableQuery_nativeSumDouble(
    JNIEnv* env, jobject, jlong nativeQueryPtr,
    jlong columnIndex, jlong start, jlong end, jlong limit)
{
    Query* pQuery = Q(nativeQueryPtr);
    Table* pTable = pQuery->get_table().get();
    if (!QUERY_VALID(env, pQuery) ||
        !COL_INDEX_AND_TYPE_VALID(env, pTable, columnIndex, type_Double) ||
        !ROW_INDEXES_VALID(env, pTable, start, end, limit))
        return 0;
    try {
        return pQuery->sum_double(S(columnIndex), NULL, S(start), S(end), S(limit));
    } CATCH_STD()
    return 0;
}

JNIEXPORT jobject JNICALL Java_io_realm_internal_TableQuery_nativeMaximumDouble(
    JNIEnv* env, jobject, jlong nativeQueryPtr,
    jlong columnIndex, jlong start, jlong end, jlong limit)
{
    Query* pQuery = Q(nativeQueryPtr);
    Table* pTable = pQuery->get_table().get();
    if (!QUERY_VALID(env, pQuery) ||
        !COL_INDEX_AND_TYPE_VALID(env, pTable, columnIndex, type_Double) ||
        !ROW_INDEXES_VALID(env, pTable, start, end, limit))
        return NULL;
    try {
        size_t return_ndx;
        double result = pQuery->maximum_double(S(columnIndex), NULL, S(start), S(end), S(limit), &return_ndx);
        if (return_ndx != npos) {
            return NewDouble(env, result);
        }
    } CATCH_STD()
    return NULL;
}

JNIEXPORT jobject JNICALL Java_io_realm_internal_TableQuery_nativeMinimumDouble(
    JNIEnv* env, jobject, jlong nativeQueryPtr,
    jlong columnIndex, jlong start, jlong end, jlong limit)
{
    Query* pQuery = Q(nativeQueryPtr);
    Table* pTable = pQuery->get_table().get();
    if (!QUERY_VALID(env, pQuery) ||
        !COL_INDEX_AND_TYPE_VALID(env, pTable, columnIndex, type_Double) ||
        !ROW_INDEXES_VALID(env, pTable, start, end, limit))
        return NULL;
    try {
        size_t return_ndx;
        double result = pQuery->minimum_double(S(columnIndex), NULL, S(start), S(end), S(limit), &return_ndx);
        if (return_ndx != npos) {
            return NewDouble(env, result);
        }
    } CATCH_STD()
    return NULL;
}

JNIEXPORT jdouble JNICALL Java_io_realm_internal_TableQuery_nativeAverageDouble(
    JNIEnv* env, jobject, jlong nativeQueryPtr,
    jlong columnIndex, jlong start, jlong end, jlong limit)
{
    Query* pQuery = Q(nativeQueryPtr);
    Table* pTable = pQuery->get_table().get();
    if (!QUERY_VALID(env, pQuery) ||
        !COL_INDEX_AND_TYPE_VALID(env, pTable, columnIndex, type_Double) ||
        !ROW_INDEXES_VALID(env, pTable, start, end, limit))
        return 0;
    try {
        //TODO: Return resultcount
        size_t resultcount;
        double avg = pQuery->average_double(S(columnIndex), &resultcount, S(start), S(end), S(limit));
        return avg;
    } CATCH_STD()
    return 0;
}


// date aggregates
// FIXME: This is a rough workaround while waiting for https://github.com/realm/realm-core/issues/1745 to be solved
JNIEXPORT jobject JNICALL Java_io_realm_internal_TableQuery_nativeMaximumTimestamp(
    JNIEnv* env, jobject, jlong nativeQueryPtr,
    jlong columnIndex, jlong start, jlong end, jlong limit)
{
    Query* pQuery = Q(nativeQueryPtr);
    Table* pTable = pQuery->get_table().get();
    if (!QUERY_VALID(env, pQuery) ||
        !COL_INDEX_AND_TYPE_VALID(env, pTable, columnIndex, type_Timestamp) ||
        !ROW_INDEXES_VALID(env, pTable, start, end, limit))
        return NULL;
    try {
        size_t return_ndx;
        Timestamp result = pQuery->find_all().maximum_timestamp(S(columnIndex), &return_ndx);
        if (return_ndx != npos && !result.is_null()) {
            return NewLong(env, to_milliseconds(result));
        }
    } CATCH_STD()
    return NULL;
}

JNIEXPORT jobject JNICALL Java_io_realm_internal_TableQuery_nativeMinimumTimestamp(
    JNIEnv* env, jobject, jlong nativeQueryPtr,
    jlong columnIndex, jlong start, jlong end, jlong limit)
{
    Query* pQuery = Q(nativeQueryPtr);
    Table* pTable = pQuery->get_table().get();
    if (!QUERY_VALID(env, pQuery) ||
        !COL_INDEX_AND_TYPE_VALID(env, pTable, columnIndex, type_Timestamp) ||
        !ROW_INDEXES_VALID(env, pTable, start, end, limit))
        return NULL;
    try {
        size_t return_ndx;
        Timestamp result = pQuery->find_all().minimum_timestamp(S(columnIndex), &return_ndx);
        if (return_ndx != npos && !result.is_null()) {
            return NewLong(env, to_milliseconds(result));
        }
    } CATCH_STD()
    return NULL;
}

// Count, Remove

JNIEXPORT jlong JNICALL Java_io_realm_internal_TableQuery_nativeCount(
    JNIEnv* env, jobject, jlong nativeQueryPtr, jlong start, jlong end, jlong limit)
{
    Query* pQuery = Q(nativeQueryPtr);
    Table* pTable = pQuery->get_table().get();
    if (!QUERY_VALID(env, pQuery) ||
        !ROW_INDEXES_VALID(env, pTable, start, end, limit))
        return 0;
    try {
        return pQuery->count(S(start), S(end), S(limit));
    } CATCH_STD()
    return 0;
}

JNIEXPORT jlong JNICALL Java_io_realm_internal_TableQuery_nativeRemove(
    JNIEnv* env, jobject, jlong nativeQueryPtr, jlong start, jlong end, jlong limit)
{
    Query* pQuery = Q(nativeQueryPtr);
    Table* pTable = pQuery->get_table().get();
    if (!QUERY_VALID(env, pQuery) ||
        !ROW_INDEXES_VALID(env, pTable, start, end, limit))
        return 0;
    try {
        return pQuery->remove(S(start), S(end), S(limit));
    } CATCH_STD()
    return 0;
}

// isNull and isNotNull

JNIEXPORT void JNICALL Java_io_realm_internal_TableQuery_nativeIsNull(
    JNIEnv *env, jobject, jlong nativeQueryPtr, jlongArray columnIndexes)
{
    JniLongArray arr(env, columnIndexes);
    jsize arr_len = arr.len();
    Query* pQuery = Q(nativeQueryPtr);

    try {
        TableRef src_table_ref = getTableForLinkQuery(nativeQueryPtr, arr);
        jlong column_idx = arr[arr_len-1];
        TableRef table_ref = getTableByArray(nativeQueryPtr, arr);
        if (!TBL_AND_COL_NULLABLE(env, table_ref.get(), column_idx)) {
            return;
        }

        int col_type = table_ref->get_column_type(S(column_idx));
        if (arr_len == 1) {
            switch (col_type) {
                case type_Link:
                    pQuery->and_query(src_table_ref->column<Link>(S(column_idx)).is_null());
                    break;
                case type_LinkList:
                    // Cannot get here. Exception will be thrown in TBL_AND_COL_NULLABLE
                    ThrowException(env, FatalError, "This is not reachable.");
                    break;
                case type_Binary:
                    pQuery->equal(S(column_idx), BinaryData());
                    break;
                case type_String:
                case type_Bool:
                case type_Int:
                case type_Float:
                case type_Double:
                case type_Timestamp:
                    Q(nativeQueryPtr)->equal(S(column_idx), realm::null());
                    break;
                default:
                    // this point is unreachable
                    ThrowException(env, FatalError, "This is not reachable.");
                    return;
            }
        } else {
            switch (col_type) {
                case type_Link:
                    ThrowException(env, IllegalArgument, "isNull() by nested query for link field is not supported.");
                    break;
                case type_LinkList:
                    // Cannot get here. Exception will be thrown in TBL_AND_COL_NULLABLE
                    ThrowException(env, FatalError, "This is not reachable.");
                    break;
                case type_String:
                    pQuery->and_query(src_table_ref->column<String>(S(column_idx)) == realm::null());
                    break;
                case type_Binary:
                    pQuery->and_query(src_table_ref->column<Binary>(S(column_idx)) == BinaryData());
                    break;
                case type_Bool:
                    pQuery->and_query(src_table_ref->column<Bool>(S(column_idx)) == realm::null());
                    break;
                case type_Int:
                    pQuery->and_query(src_table_ref->column<Int>(S(column_idx)) == realm::null());
                    break;
                case type_Float:
                    pQuery->and_query(src_table_ref->column<Float>(S(column_idx)) == realm::null());
                    break;
                case type_Double:
                    pQuery->and_query(src_table_ref->column<Double>(S(column_idx)) == realm::null());
                    break;
                case type_Timestamp:
                    pQuery->and_query(src_table_ref->column<Timestamp>(S(column_idx)) == realm::null());
                    break;
                default:
                    // this point is unreachable
                    ThrowException(env, FatalError, "This is not reachable.");
                    return;
            }
        }
    } CATCH_STD()
}

// handoverPtr will be released in this function
JNIEXPORT jlong JNICALL Java_io_realm_internal_TableQuery_nativeImportHandoverTableViewIntoSharedGroup
  (JNIEnv *env, jobject, jlong handoverPtr, jlong callerSharedGrpPtr)
  {
    TR_ENTER_PTR(handoverPtr)
    SharedGroup::Handover<TableView> *handoverTableViewPtr = HO(TableView, handoverPtr);
    std::unique_ptr<SharedGroup::Handover<TableView>> handoverTableView(handoverTableViewPtr);
    try {
        // import_from_handover will free (delete) the handover
        auto sharedRealm = *(reinterpret_cast<SharedRealm*>(callerSharedGrpPtr));
        if (!sharedRealm->is_closed()) {
            auto tableView = ObjectStore::import_from_handover(sharedRealm, std::move(handoverTableView));
            return reinterpret_cast<jlong>(tableView.release());
        } else {
            ThrowException(env, RuntimeError, ERR_IMPORT_CLOSED_REALM);
        }
    } CATCH_STD()
    return 0;
  }

JNIEXPORT jlong JNICALL Java_io_realm_internal_TableQuery_nativeImportHandoverRowIntoSharedGroup
  (JNIEnv *env, jclass, jlong handoverPtr, jlong callerSharedGrpPtr)
  {
      TR_ENTER_PTR(handoverPtr)
      SharedGroup::Handover<Row> *handoverRowPtr = HO(Row, handoverPtr);
      std::unique_ptr<SharedGroup::Handover<Row>> handoverRow(handoverRowPtr);

      try {
          // import_from_handover will free (delete) the handover
          auto sharedRealm = *(reinterpret_cast<SharedRealm*>(callerSharedGrpPtr));
          if (!sharedRealm->is_closed()) {
              auto row = ObjectStore::import_from_handover(sharedRealm, std::move(handoverRow));
              return reinterpret_cast<jlong>(row.release());
          } else {
              ThrowException(env, RuntimeError, ERR_IMPORT_CLOSED_REALM);
          }
      } CATCH_STD()
      return 0;
  }

JNIEXPORT jlong JNICALL Java_io_realm_internal_TableQuery_nativeHandoverQuery
   (JNIEnv* env, jobject, jlong bgSharedRealmPtr, jlong nativeQueryPtr)
{
    TR_ENTER_PTR(nativeQueryPtr)
    Query* pQuery = Q(nativeQueryPtr);
    if (!QUERY_VALID(env, pQuery))
        return 0;
    try {
        auto sharedRealm = *(reinterpret_cast<SharedRealm*>(bgSharedRealmPtr));
        auto handover = ObjectStore::export_for_handover(sharedRealm, *pQuery, ConstSourcePayload::Copy);
        return reinterpret_cast<jlong>(handover.release());
    } CATCH_STD()
    return 0;
}


JNIEXPORT void JNICALL Java_io_realm_internal_TableQuery_nativeCloseQueryHandover
  (JNIEnv *, jclass, jlong nativeHandoverQuery)
  {
    TR_ENTER_PTR(nativeHandoverQuery)
    delete HO(Query, nativeHandoverQuery);
  }

JNIEXPORT void JNICALL Java_io_realm_internal_TableQuery_nativeIsNotNull
  (JNIEnv *env, jobject, jlong nativeQueryPtr, jlongArray columnIndexes) {
    JniLongArray arr(env, columnIndexes);
    jsize arr_len = arr.len();
    Query* pQuery = Q(nativeQueryPtr);
    try {
        TableRef src_table_ref = getTableForLinkQuery(nativeQueryPtr, arr);
        jlong column_idx = arr[arr_len-1];
        TableRef table_ref = getTableByArray(nativeQueryPtr, arr);

        if (!TBL_AND_COL_NULLABLE(env, table_ref.get(), column_idx)) {
            return;
        }

        int col_type = table_ref->get_column_type(S(column_idx));
        if (arr_len == 1) {
            switch (col_type) {
                case type_Link:
                    pQuery->and_query(src_table_ref->column<Link>(S(column_idx)).is_not_null());
                    break;
                case type_LinkList:
                    // Cannot get here. Exception will be thrown in TBL_AND_COL_NULLABLE
                    ThrowException(env, FatalError, "This is not reachable.");
                    break;
                case type_Binary:
                    pQuery->not_equal(S(column_idx), realm::BinaryData());
                    break;
                case type_String:
                case type_Bool:
                case type_Int:
                case type_Float:
                case type_Double:
                case type_Timestamp:
                    pQuery->not_equal(S(column_idx), realm::null());
                    break;
                default:
                    // this point is unreachable
                    ThrowException(env, FatalError, "This is not reachable.");
                    return;
            }
        }
        else {
            switch (col_type) {
                case type_Link:
                    ThrowException(env, IllegalArgument, "isNotNull() by nested query for link field is not supported.");
                    break;
                case type_LinkList:
                    // Cannot get here. Exception will be thrown in TBL_AND_COL_NULLABLE
                    ThrowException(env, FatalError, "This is not reachable.");
                    break;
                case type_String:
                    pQuery->and_query(src_table_ref->column<String>(S(column_idx)) != realm::null());
                    break;
                case type_Binary:
                    pQuery->and_query(src_table_ref->column<Binary>(S(column_idx)) != realm::BinaryData());
                    break;
                case type_Bool:
                    pQuery->and_query(src_table_ref->column<Bool>(S(column_idx)) != realm::null());
                    break;
                case type_Int:
                    pQuery->and_query(src_table_ref->column<Int>(S(column_idx)) != realm::null());
                    break;
                case type_Float:
                    pQuery->and_query(src_table_ref->column<Float>(S(column_idx)) != realm::null());
                    break;
                case type_Double:
                    pQuery->and_query(src_table_ref->column<Double>(S(column_idx)) != realm::null());
                    break;
                case type_Timestamp:
                    pQuery->and_query(src_table_ref->column<Timestamp>(S(column_idx)) != realm::null());
                    break;
                default:
                    // this point is unreachable
                    ThrowException(env, FatalError, "This is not reachable.");
                    return;
            }
        }
    } CATCH_STD()
}

JNIEXPORT void JNICALL Java_io_realm_internal_TableQuery_nativeIsEmpty
    (JNIEnv *env, jobject, jlong nativeQueryPtr, jlongArray columnIndexes) {

    JniLongArray arr(env, columnIndexes);
    jsize arr_len = arr.len();
    Query* pQuery = Q(nativeQueryPtr);
    try {
        TableRef src_table_ref = getTableForLinkQuery(nativeQueryPtr, arr);
        jlong column_idx = arr[arr_len - 1];
        TableRef table_ref = getTableByArray(nativeQueryPtr, arr);

        int col_type = table_ref->get_column_type(S(column_idx));
        if (arr_len == 1) {
            // Field queries
            switch (col_type) {
                case type_Binary:
                    pQuery->equal(S(column_idx), BinaryData("", 0));
                    break;
                case type_LinkList:
                    pQuery->and_query(table_ref->column<LinkList>(S(column_idx)).count() == 0);
                    break;
                case type_String:
                    pQuery->equal(S(column_idx), "");
                    break;
                case type_Link:
                case type_Bool:
                case type_Int:
                case type_Float:
                case type_Double:
                case type_Timestamp:
                default:
                    ThrowException(env, IllegalArgument, "isEmpty() only works on String, byte[] and RealmList.");
                    return;
            }
        }
        else {
            // Linked queries
            switch (col_type) {
                case type_Binary:
                    pQuery->and_query(src_table_ref->column<Binary>(S(column_idx)) == BinaryData("", 0));
                    break;
                case type_LinkList:
                    pQuery->and_query(src_table_ref->column<LinkList>(S(column_idx)).count() == 0);
                    break;
                case type_String:
                    pQuery->and_query(src_table_ref->column<String>(S(column_idx)) == "");
                    break;
                case type_Link:
                case type_Bool:
                case type_Int:
                case type_Float:
                case type_Double:
                case type_Timestamp:
                default:
                    ThrowException(env, IllegalArgument, "isEmpty() only works on String, byte[] and RealmList across links.");
                    return;
            }
        }
    } CATCH_STD()
}<|MERGE_RESOLUTION|>--- conflicted
+++ resolved
@@ -1128,20 +1128,12 @@
         std::vector<std::unique_ptr<Query>> queries(number_of_queries);
 
         // import the first query
-<<<<<<< HEAD
-        queries[0] = std::move(ObjectStore::import_from_handover(sharedRealm, std::move(handoverQuery)));
-=======
-        queries[0] = sg->import_from_handover(std::move(handoverQuery));
->>>>>>> 33a88272
+        queries[0] = ObjectStore::import_from_handover(sharedRealm, std::move(handoverQuery));
 
         // import the rest of the queries
         for (size_t i = 1; i < number_of_queries; ++i) {
             std::unique_ptr<SharedGroup::Handover<Query>> handoverQuery(HO(Query, handover_queries_pointer_array[i]));
-<<<<<<< HEAD
-            queries[i] = std::move(ObjectStore::import_from_handover(sharedRealm, std::move(handoverQuery)));
-=======
-            queries[i] = sg->import_from_handover(std::move(handoverQuery));
->>>>>>> 33a88272
+            queries[i] = ObjectStore::import_from_handover(sharedRealm, std::move(handoverQuery));
         }
 
         // Step2: Bring the queries into the latest shared group version
