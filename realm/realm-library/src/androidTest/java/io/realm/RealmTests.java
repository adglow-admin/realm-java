/*
 * Copyright 2014 Realm Inc.
 *
 * Licensed under the Apache License, Version 2.0 (the "License");
 * you may not use this file except in compliance with the License.
 * You may obtain a copy of the License at
 *
 * http://www.apache.org/licenses/LICENSE-2.0
 *
 * Unless required by applicable law or agreed to in writing, software
 * distributed under the License is distributed on an "AS IS" BASIS,
 * WITHOUT WARRANTIES OR CONDITIONS OF ANY KIND, either express or implied.
 * See the License for the specific language governing permissions and
 * limitations under the License.
 */

package io.realm;

import android.content.Context;
import android.os.Handler;
import android.os.HandlerThread;
import android.os.Looper;
import android.os.SystemClock;
import android.support.test.InstrumentationRegistry;
import android.support.test.annotation.UiThreadTest;
import android.support.test.rule.UiThreadTestRule;
import android.support.test.runner.AndroidJUnit4;

import junit.framework.AssertionFailedError;

import org.json.JSONArray;
import org.json.JSONException;
import org.json.JSONObject;
import org.junit.After;
import org.junit.Before;
import org.junit.Ignore;
import org.junit.Rule;
import org.junit.Test;
import org.junit.rules.ExpectedException;
import org.junit.runner.RunWith;

import java.io.File;
import java.io.FileOutputStream;
import java.io.IOException;
import java.io.InputStream;
import java.util.ArrayList;
import java.util.Arrays;
import java.util.Date;
import java.util.List;
import java.util.Random;
import java.util.Scanner;
import java.util.concurrent.Callable;
import java.util.concurrent.CountDownLatch;
import java.util.concurrent.ExecutionException;
import java.util.concurrent.ExecutorService;
import java.util.concurrent.Executors;
import java.util.concurrent.Future;
import java.util.concurrent.atomic.AtomicBoolean;
import java.util.concurrent.atomic.AtomicLong;
import java.util.concurrent.atomic.AtomicReference;

import io.realm.entities.AllJavaTypes;
import io.realm.entities.AllTypes;
import io.realm.entities.AllTypesPrimaryKey;
import io.realm.entities.Cat;
import io.realm.entities.CyclicType;
import io.realm.entities.CyclicTypePrimaryKey;
import io.realm.entities.Dog;
import io.realm.entities.DogPrimaryKey;
import io.realm.entities.NoPrimaryKeyNullTypes;
import io.realm.entities.NonLatinFieldNames;
import io.realm.entities.NullTypes;
import io.realm.entities.Owner;
import io.realm.entities.OwnerPrimaryKey;
import io.realm.entities.PrimaryKeyAsBoxedByte;
import io.realm.entities.PrimaryKeyAsBoxedInteger;
import io.realm.entities.PrimaryKeyAsBoxedLong;
import io.realm.entities.PrimaryKeyAsBoxedShort;
import io.realm.entities.PrimaryKeyAsLong;
import io.realm.entities.PrimaryKeyAsString;
import io.realm.entities.PrimaryKeyMix;
import io.realm.entities.PrimaryKeyRequiredAsBoxedByte;
import io.realm.entities.PrimaryKeyRequiredAsBoxedInteger;
import io.realm.entities.PrimaryKeyRequiredAsBoxedLong;
import io.realm.entities.PrimaryKeyRequiredAsBoxedShort;
import io.realm.entities.PrimaryKeyRequiredAsString;
import io.realm.entities.StringOnly;
import io.realm.exceptions.RealmError;
import io.realm.exceptions.RealmException;
import io.realm.exceptions.RealmIOException;
import io.realm.exceptions.RealmPrimaryKeyConstraintException;
import io.realm.internal.SharedRealm;
import io.realm.internal.log.RealmLog;
import io.realm.objectid.NullPrimaryKey;
import io.realm.rule.RunInLooperThread;
import io.realm.rule.RunTestInLooperThread;
import io.realm.rule.TestRealmConfigurationFactory;
import io.realm.util.ExceptionHolder;
import io.realm.util.RealmThread;

import static io.realm.internal.test.ExtraTests.assertArrayEquals;
import static org.junit.Assert.assertEquals;
import static org.junit.Assert.assertFalse;
import static org.junit.Assert.assertNotNull;
import static org.junit.Assert.assertNotSame;
import static org.junit.Assert.assertNull;
import static org.junit.Assert.assertTrue;
import static org.junit.Assert.fail;

@RunWith(AndroidJUnit4.class)
public class RealmTests {
    private final static int TEST_DATA_SIZE = 10;

    @Rule
    public final UiThreadTestRule uiThreadTestRule = new UiThreadTestRule();
    @Rule
    public final RunInLooperThread looperThread = new RunInLooperThread();
    @Rule
    public final TestRealmConfigurationFactory configFactory = new TestRealmConfigurationFactory();
    @Rule
    public final ExpectedException thrown = ExpectedException.none();

    private Context context;
    private Realm realm;
    private List<String> columnData = new ArrayList<String>();
    private RealmConfiguration realmConfig;

    private void setColumnData() {
        columnData.add(0, AllTypes.FIELD_BOOLEAN);
        columnData.add(1, AllTypes.FIELD_DATE);
        columnData.add(2, AllTypes.FIELD_DOUBLE);
        columnData.add(3, AllTypes.FIELD_FLOAT);
        columnData.add(4, AllTypes.FIELD_STRING);
        columnData.add(5, AllTypes.FIELD_LONG);
    }

    @Before
    public void setUp() {
        // Injecting the Instrumentation instance is required
        // for your test to run with AndroidJUnitRunner.
        context = InstrumentationRegistry.getInstrumentation().getContext();
        realmConfig = configFactory.createConfiguration();
        realm = Realm.getInstance(realmConfig);
    }

    @After
    public void tearDown() {
        if (realm != null) {
            realm.close();
        }
    }

    private void populateTestRealm(Realm realm, int objects) {
        realm.beginTransaction();
        realm.deleteAll();
        for (int i = 0; i < objects; ++i) {
            AllTypes allTypes = realm.createObject(AllTypes.class);
            allTypes.setColumnBoolean((i % 3) == 0);
            allTypes.setColumnBinary(new byte[]{1, 2, 3});
            allTypes.setColumnDate(new Date());
            allTypes.setColumnDouble(3.1415);
            allTypes.setColumnFloat(1.234567f + i);

            allTypes.setColumnString("test data " + i);
            allTypes.setColumnLong(i);
            NonLatinFieldNames nonLatinFieldNames = realm.createObject(NonLatinFieldNames.class);
            nonLatinFieldNames.set델타(i);
            nonLatinFieldNames.setΔέλτα(i);
            nonLatinFieldNames.set베타(1.234567f + i);
            nonLatinFieldNames.setΒήτα(1.234567f + i);
        }
        realm.commitTransaction();
    }

    private void populateTestRealm() {
        populateTestRealm(realm, TEST_DATA_SIZE);
    }

    @Test(expected = IllegalArgumentException.class)
    public void getInstance_nullDir() {
        Realm.getInstance(new RealmConfiguration.Builder((File) null).build());
    }

    @Test
    public void getInstance_writeProtectedDir() {
        File folder = new File("/");
        thrown.expect(IllegalArgumentException.class);
        Realm.getInstance(new RealmConfiguration.Builder(folder).build());
    }

    @Test(expected = IllegalArgumentException.class)
    public void getInstance_nullContextWithCustomDirThrows() {
        Realm.getInstance(new RealmConfiguration.Builder((Context) null, configFactory.getRoot()).build());
    }

    @Test
    public void getInstance_writeProtectedDirWithContext() {
        File folder = new File("/");
        thrown.expect(IllegalArgumentException.class);
        Realm.getInstance(new RealmConfiguration.Builder(context, folder).build());
    }

    @Test
    public void getInstance_writeProtectedFile() throws IOException {
        String REALM_FILE = "readonly.realm";
        File folder = configFactory.getRoot();
        File realmFile = new File(folder, REALM_FILE);
        assertFalse(realmFile.exists());
        assertTrue(realmFile.createNewFile());
        assertTrue(realmFile.setWritable(false));

        // FIXME: Why do we throw RealmIOException for this case, but IAE for other cases when opening Realm?
        //thrown.expect(RealmIOException.class);
        thrown.expect(IllegalArgumentException.class);
        Realm.getInstance(new RealmConfiguration.Builder(folder).name(REALM_FILE).build());
    }

    @Test
    public void getInstance_writeProtectedFileWithContext() throws IOException {
        String REALM_FILE = "readonly.realm";
        File folder = configFactory.getRoot();
        File realmFile = new File(folder, REALM_FILE);
        assertFalse(realmFile.exists());
        assertTrue(realmFile.createNewFile());
        assertTrue(realmFile.setWritable(false));

        // FIXME: Why do we throw RealmIOException for this case, but IAE for other cases when opening Realm?
        //thrown.expect(RealmIOException.class);
        thrown.expect(IllegalArgumentException.class);
        Realm.getInstance(new RealmConfiguration.Builder(context, folder).name(REALM_FILE).build());
    }

    @Test
    public void getInstance_twiceWhenRxJavaUnavailable() {
        // test for https://github.com/realm/realm-java/issues/2416

        // Though it's not a recommended way to create multiple configuration instance with the same parameter, it's legal.
        final RealmConfiguration configuration1 = configFactory.createConfiguration("no_RxJava.realm");
        TestHelper.emulateRxJavaUnavailable(configuration1);
        final RealmConfiguration configuration2 = configFactory.createConfiguration("no_RxJava.realm");
        TestHelper.emulateRxJavaUnavailable(configuration2);

        final Realm realm1 = Realm.getInstance(configuration1);
        //noinspection TryFinallyCanBeTryWithResources
        try {
            final Realm realm2 = Realm.getInstance(configuration2);
            realm2.close();
        } finally {
            realm1.close();
        }
    }

    @Test
    public void checkIfValid() {
        // checkIfValid() must not throw any Exception against valid Realm instance.
        realm.checkIfValid();

        realm.close();
        try {
            realm.checkIfValid();
            fail("closed Realm instance must throw IllegalStateException.");
        } catch (IllegalStateException ignored) {
        }
        realm = null;
    }

    @Test
    @UiThreadTest
    public void internalRealmChangedHandlersRemoved() {
        realm.close(); // Clear handler created by testRealm in setUp()
        assertEquals(0, Realm.getHandlers().size());
        final String REALM_NAME = "test-internalhandlers";
        RealmConfiguration realmConfig = configFactory.createConfiguration(REALM_NAME);
        Realm.deleteRealm(realmConfig);

        // Open and close first instance of a Realm
        Realm realm = null;
        try {
            realm = Realm.getInstance(realmConfig);
            assertFalse(this.realm == realm);
            assertEquals(1, Realm.getHandlers().size());
            realm.close();

            // All Realms closed. No handlers should be alive.
            assertEquals(0, Realm.getHandlers().size());

            // Open instance the 2nd time. Old handler should now be gone
            realm = Realm.getInstance(realmConfig);
            assertEquals(1, Realm.getHandlers().size());
            realm.close();

        } finally {
            if (realm != null) {
                realm.close();
            }
        }
    }

    @Test
    public void getInstance() {
        assertNotNull("Realm.getInstance unexpectedly returns null", realm);
        assertTrue("Realm.getInstance does not contain expected table", realm.getSchema().contains(AllTypes.CLASS_NAME));
    }

    @Test
    public void where() {
        populateTestRealm();
        RealmResults<AllTypes> resultList = realm.where(AllTypes.class).findAll();
        assertEquals(TEST_DATA_SIZE, resultList.size());
    }

    // Note that this test is relying on the values set while initializing the test dataset
    // TODO Move to RealmQueryTests?
    @Test
    public void where_queryResults() throws IOException {
        populateTestRealm(realm, 159);
        RealmResults<AllTypes> resultList = realm.where(AllTypes.class).equalTo(AllTypes.FIELD_LONG, 33).findAll();
        assertEquals(1, resultList.size());

        resultList = realm.where(AllTypes.class).equalTo(AllTypes.FIELD_LONG, 3333).findAll();
        assertEquals(0, resultList.size());

        resultList = realm.where(AllTypes.class).equalTo(AllTypes.FIELD_STRING, "test data 0").findAll();
        assertEquals(1, resultList.size());

        resultList = realm.where(AllTypes.class).equalTo(AllTypes.FIELD_STRING, "test data 0", Case.INSENSITIVE).findAll();
        assertEquals(1, resultList.size());

        resultList = realm.where(AllTypes.class).equalTo(AllTypes.FIELD_STRING, "Test data 0", Case.SENSITIVE).findAll();
        assertEquals(0, resultList.size());
    }

    // TODO Move to RealmQueryTests?
    @Test
    public void where_equalTo_wrongFieldTypeAsInput() throws IOException {
        populateTestRealm();
        setColumnData();

        for (int i = 0; i < columnData.size(); i++) {
            try {
                realm.where(AllTypes.class).equalTo(columnData.get(i), true).findAll();
                if (i != 0) {
                    fail("Realm.where should fail with illegal argument");
                }
            } catch (IllegalArgumentException ignored) {
            }

            try {
                realm.where(AllTypes.class).equalTo(columnData.get(i), new Date()).findAll();
                if (i != 1) {
                    fail("Realm.where should fail with illegal argument");
                }
            } catch (IllegalArgumentException ignored) {
            }

            try {
                realm.where(AllTypes.class).equalTo(columnData.get(i), 13.37d).findAll();
                if (i != 2) {
                    fail("Realm.where should fail with illegal argument");
                }
            } catch (IllegalArgumentException ignored) {
            }

            try {
                realm.where(AllTypes.class).equalTo(columnData.get(i), 13.3711f).findAll();
                if (i != 3) {
                    fail("Realm.where should fail with illegal argument");
                }
            } catch (IllegalArgumentException ignored) {
            }

            try {
                realm.where(AllTypes.class).equalTo(columnData.get(i), "test").findAll();
                if (i != 4) {
                    fail("Realm.where should fail with illegal argument");
                }
            } catch (IllegalArgumentException ignored) {
            }

            try {
                realm.where(AllTypes.class).equalTo(columnData.get(i), 1337).findAll();
                if (i != 5) {
                    fail("Realm.where should fail with illegal argument");
                }
            } catch (IllegalArgumentException ignored) {
            }
        }
    }

    // TODO Move to RealmQueryTests?
    @Test
    public void where_equalTo_invalidFieldName() throws IOException {
        try {
            realm.where(AllTypes.class).equalTo("invalidcolumnname", 33).findAll();
            fail("Invalid field name");
        } catch (Exception ignored) {
        }

        try {
            realm.where(AllTypes.class).equalTo("invalidcolumnname", "test").findAll();
            fail("Invalid field name");
        } catch (Exception ignored) {
        }

        try {
            realm.where(AllTypes.class).equalTo("invalidcolumnname", true).findAll();
            fail("Invalid field name");
        } catch (Exception ignored) {
        }

        try {
            realm.where(AllTypes.class).equalTo("invalidcolumnname", 3.1415d).findAll();
            fail("Invalid field name");
        } catch (Exception ignored) {
        }

        try {
            realm.where(AllTypes.class).equalTo("invalidcolumnname", 3.1415f).findAll();
            fail("Invalid field name");
        } catch (Exception ignored) {
        }
    }

    // TODO Move to RealmQueryTests?
    @Test
    public void where_equalTo_requiredFieldWithNullArgument() {
        // String
        try {
            realm.where(NullTypes.class).equalTo(NullTypes.FIELD_STRING_NOT_NULL, (String) null).findAll();
            fail("Realm.where should fail with illegal argument");
        } catch (IllegalArgumentException ignored) {
        }

        // Boolean
        try {
            realm.where(NullTypes.class).equalTo(NullTypes.FIELD_BOOLEAN_NOT_NULL, (String) null).findAll();
            fail("Realm.where should fail with illegal argument");
        } catch (IllegalArgumentException ignored) {
        }

        // Byte
        try {
            realm.where(NullTypes.class).equalTo(NullTypes.FIELD_BYTE_NOT_NULL, (Byte) null).findAll();
            fail("Realm.where should fail with illegal argument");
        } catch (IllegalArgumentException ignored) {
        }

        // Short
        try {
            realm.where(NullTypes.class).equalTo(NullTypes.FIELD_SHORT_NOT_NULL, (Short) null).findAll();
            fail("Realm.where should fail with illegal argument");
        } catch (IllegalArgumentException ignored) {
        }

        // Integer
        try {
            realm.where(NullTypes.class).equalTo(NullTypes.FIELD_INTEGER_NOT_NULL, (Integer) null).findAll();
            fail("Realm.where should fail with illegal argument");
        } catch (IllegalArgumentException ignored) {
        }

        // Long
        try {
            realm.where(NullTypes.class).equalTo(NullTypes.FIELD_LONG_NOT_NULL, (Long) null).findAll();
            fail("Realm.where should fail with illegal argument");
        } catch (IllegalArgumentException ignored) {
        }

        // Float
        try {
            realm.where(NullTypes.class).equalTo(NullTypes.FIELD_FLOAT_NOT_NULL, (Float) null).findAll();
            fail("Realm.where should fail with illegal argument");
        } catch (IllegalArgumentException ignored) {
        }

        // Double
        try {
            realm.where(NullTypes.class).equalTo(NullTypes.FIELD_FLOAT_NOT_NULL, (Double) null).findAll();
            fail("Realm.where should fail with illegal argument");
        } catch (IllegalArgumentException ignored) {
        }

        // Date
        try {
            realm.where(NullTypes.class).equalTo(NullTypes.FIELD_DATE_NOT_NULL, (Date) null).findAll();
            fail("Realm.where should fail with illegal argument");
        } catch (IllegalArgumentException ignored) {
        }
    }

    @Test
    public void beginTransaction() throws IOException {
        populateTestRealm();

        realm.beginTransaction();
        AllTypes allTypes = realm.createObject(AllTypes.class);
        allTypes.setColumnFloat(3.1415f);
        allTypes.setColumnString("a unique string");
        realm.commitTransaction();

        RealmResults<AllTypes> resultList = realm.where(AllTypes.class).findAll();
        assertEquals(TEST_DATA_SIZE + 1, resultList.size());

        resultList = realm.where(AllTypes.class).equalTo(AllTypes.FIELD_STRING, "a unique string").findAll();
        assertEquals(1, resultList.size());
        resultList = realm.where(AllTypes.class).equalTo(AllTypes.FIELD_FLOAT, 3.1415f).findAll();
        assertEquals(1, resultList.size());
    }

    @Test
    public void nestedTransaction() {
        realm.beginTransaction();
        try {
            realm.beginTransaction();
            fail();
        } catch (IllegalStateException e) {
            assertTrue(e.getMessage().startsWith("The Realm is already in a write transaction"));
        }
        realm.commitTransaction();
    }

    private enum Method {
        METHOD_BEGIN,
        METHOD_COMMIT,
        METHOD_CANCEL,
        METHOD_DELETE_TYPE,
        METHOD_DELETE_ALL,
        METHOD_CREATE_OBJECT,
        METHOD_COPY_TO_REALM,
        METHOD_COPY_TO_REALM_OR_UPDATE,
        METHOD_CREATE_ALL_FROM_JSON,
        METHOD_CREATE_OR_UPDATE_ALL_FROM_JSON,
        METHOD_CREATE_FROM_JSON,
        METHOD_CREATE_OR_UPDATE_FROM_JSON,
        METHOD_INSERT_COLLECTION,
        METHOD_INSERT_OBJECT,
        METHOD_INSERT_OR_UPDATE_COLLECTION,
        METHOD_INSERT_OR_UPDATE_OBJECT
    }

    // Calling methods on a wrong thread will fail.
    private boolean runMethodOnWrongThread(final Method method) throws InterruptedException, ExecutionException {
        if (method != Method.METHOD_BEGIN) {
            realm.beginTransaction();
            realm.createObject(Dog.class);
        }
        ExecutorService executorService = Executors.newSingleThreadExecutor();
        Future<Boolean> future = executorService.submit(new Callable<Boolean>() {
            @Override
            public Boolean call() throws Exception {
                try {
                    switch (method) {
                        case METHOD_BEGIN:
                            realm.beginTransaction();
                            break;
                        case METHOD_COMMIT:
                            realm.commitTransaction();
                            break;
                        case METHOD_CANCEL:
                            realm.cancelTransaction();
                            break;
                        case METHOD_DELETE_TYPE:
                            realm.delete(AllTypes.class);
                            break;
                        case METHOD_DELETE_ALL:
                            realm.deleteAll();
                            break;
                        case METHOD_CREATE_OBJECT:
                            realm.createObject(AllTypes.class);
                            break;
                        case METHOD_COPY_TO_REALM:
                            realm.copyToRealm(new AllTypes());
                            break;
                        case METHOD_COPY_TO_REALM_OR_UPDATE:
                            realm.copyToRealm(new AllTypesPrimaryKey());
                            break;
                        case METHOD_CREATE_ALL_FROM_JSON:
                            realm.createAllFromJson(AllTypes.class, "[{}]");
                            break;
                        case METHOD_CREATE_OR_UPDATE_ALL_FROM_JSON:
                            realm.createOrUpdateAllFromJson(AllTypesPrimaryKey.class, "[{\"columnLong\":1}]");
                            break;
                        case METHOD_CREATE_FROM_JSON:
                            realm.createObjectFromJson(AllTypes.class, "{}");
                            break;
                        case METHOD_CREATE_OR_UPDATE_FROM_JSON:
                            realm.createOrUpdateObjectFromJson(AllTypesPrimaryKey.class, "{\"columnLong\":1}");
                            break;
                        case METHOD_INSERT_COLLECTION:
                            realm.insert(Arrays.asList(new AllTypes(), new AllTypes()));
                            break;
                        case METHOD_INSERT_OBJECT:
                            realm.insert(new AllTypes());
                            break;
                        case METHOD_INSERT_OR_UPDATE_COLLECTION:
                            realm.insert(Arrays.asList(new AllTypesPrimaryKey(), new AllTypesPrimaryKey()));
                            break;
                        case METHOD_INSERT_OR_UPDATE_OBJECT:
                            realm.insertOrUpdate(new AllTypesPrimaryKey());
                            break;
                    }
                    return false;
                } catch (IllegalStateException ignored) {
                    return true;
                } catch (RealmException jsonFailure) {
                    // TODO: Eew. Reconsider how our JSON methods reports failure. See https://github.com/realm/realm-java/issues/1594
                    return (jsonFailure.getMessage().equals("Could not map Json"));
                }
            }
        });

        boolean result = future.get();
        if (method != Method.METHOD_BEGIN) {
            realm.cancelTransaction();
        }
        return result;
    }

    @Test
    public void methodCalledOnWrongThread() throws ExecutionException, InterruptedException {
        for (Method method : Method.values()) {
            assertTrue(method.toString(), runMethodOnWrongThread(method));
        }
    }

    @Test
    public void commitTransaction() {
        populateTestRealm();

        realm.beginTransaction();
        AllTypes allTypes = realm.createObject(AllTypes.class);
        allTypes.setColumnBoolean(true);
        realm.commitTransaction();

        RealmResults<AllTypes> resultList = realm.where(AllTypes.class).findAll();
        assertEquals(TEST_DATA_SIZE + 1, resultList.size());
    }

    @Test(expected = IllegalStateException.class)
    public void commitTransaction_afterCancelTransaction() {
        realm.beginTransaction();
        realm.cancelTransaction();
        realm.commitTransaction();
    }

    @Test(expected = IllegalStateException.class)
    public void commitTransaction_twice() {
        realm.beginTransaction();
        realm.commitTransaction();
        realm.commitTransaction();
    }

    @Test
    public void cancelTransaction() {
        populateTestRealm();

        realm.beginTransaction();
        realm.createObject(AllTypes.class);
        realm.cancelTransaction();
        assertEquals(TEST_DATA_SIZE, realm.where(AllTypes.class).count());

        try {
            realm.cancelTransaction();
            fail();
        } catch (IllegalStateException ignored) {
        }
    }

    @Test
    public void executeTransaction_null() {
        SharedRealm.VersionID oldVersion = realm.sharedRealm.getVersionID();
        try {
            realm.executeTransaction(null);
            fail("null transaction should throw");
        } catch (IllegalArgumentException ignored) {
        }
        SharedRealm.VersionID newVersion = realm.sharedRealm.getVersionID();
        assertEquals(oldVersion, newVersion);
    }

    @Test
    public void executeTransaction_success() {
        assertEquals(0, realm.where(Owner.class).count());
        realm.executeTransaction(new Realm.Transaction() {
            @Override
            public void execute(Realm realm) {
                Owner owner = realm.createObject(Owner.class);
                owner.setName("Owner");
            }
        });
        assertEquals(1, realm.where(Owner.class).count());
    }

    @Test
    public void executeTransaction_canceled() {
        final AtomicReference<RuntimeException> thrownException = new AtomicReference<>(null);

        assertEquals(0, realm.where(Owner.class).count());
        try {
            realm.executeTransaction(new Realm.Transaction() {
                @Override
                public void execute(Realm realm) {
                    Owner owner = realm.createObject(Owner.class);
                    owner.setName("Owner");
                    thrownException.set(new RuntimeException("Boom"));
                    throw thrownException.get();
                }
            });
        } catch (RuntimeException e) {
            //noinspection ThrowableResultOfMethodCallIgnored
            assertTrue(e == thrownException.get());
        }
        assertEquals(0, realm.where(Owner.class).count());
    }

    @Test
    public void executeTransaction_cancelInsideClosureThrowsException() {
        assertEquals(0, realm.where(Owner.class).count());
        TestHelper.TestLogger testLogger = new TestHelper.TestLogger();
        try {
            RealmLog.add(testLogger);
            realm.executeTransaction(new Realm.Transaction() {
                @Override
                public void execute(Realm realm) {
                    Owner owner = realm.createObject(Owner.class);
                    owner.setName("Owner");
                    realm.cancelTransaction();
                    throw new RuntimeException("Boom");
                }
            });
        } catch (RuntimeException ignored) {
            // Ensure that we pass a valuable error message to the logger for developers.
            assertEquals(testLogger.message, "Could not cancel transaction, not currently in a transaction.");
        } finally {
            RealmLog.remove(testLogger);
        }
        assertEquals(0, realm.where(Owner.class).count());
    }

    @Test
    public void delete_type() {
        // ** delete non existing table should succeed
        realm.beginTransaction();
        realm.delete(AllTypes.class);
        realm.commitTransaction();

        // ** delete existing class, but leave other classes classes

        // Add two classes
        populateTestRealm();
        realm.beginTransaction();
        Dog dog = realm.createObject(Dog.class);
        dog.setName("Castro");
        realm.commitTransaction();
        // Clear
        realm.beginTransaction();
        realm.delete(Dog.class);
        realm.commitTransaction();
        // Check one class is cleared but other class is still there
        RealmResults<AllTypes> resultListTypes = realm.where(AllTypes.class).findAll();
        assertEquals(TEST_DATA_SIZE, resultListTypes.size());
        RealmResults<Dog> resultListDogs = realm.where(Dog.class).findAll();
        assertEquals(0, resultListDogs.size());

        // ** delete() must throw outside a transaction
        try {
            realm.delete(AllTypes.class);
            fail("Expected exception");
        } catch (IllegalStateException ignored) {
        }
    }

    private void createAndTestFilename(String language, String fileName) {
        RealmConfiguration realmConfig = configFactory.createConfiguration(fileName);
        Realm realm1 = Realm.getInstance(realmConfig);
        realm1.beginTransaction();
        Dog dog1 = realm1.createObject(Dog.class);
        dog1.setName("Rex");
        realm1.commitTransaction();
        realm1.close();

        File file = new File(realmConfig.getPath());
        assertTrue(language, file.exists());

        Realm realm2 = Realm.getInstance(realmConfig);
        Dog dog2 = realm2.where(Dog.class).findFirst();
        assertEquals(language, "Rex", dog2.getName());
        realm2.close();
    }

    // TODO Move to RealmConfigurationTests?
    @Test
    public void realmConfiguration_fileName() {
        createAndTestFilename("American", "Washington");
        createAndTestFilename("Danish", "København");
        createAndTestFilename("Russian", "Москва");
        createAndTestFilename("Greek", "Αθήνα");
        createAndTestFilename("Chinese", "北京市");
        createAndTestFilename("Korean", "서울시");
        createAndTestFilename("Arabic", "الرياض");
        createAndTestFilename("India", "नई दिल्ली");
        createAndTestFilename("Japanese", "東京都");
    }

    @Test
    public void utf8Tests() {
        realm.beginTransaction();
        realm.delete(AllTypes.class);
        realm.commitTransaction();

        String file = "assets/unicode_codepoints.csv";
        Scanner scanner = new Scanner(getClass().getClassLoader().getResourceAsStream(file), "UTF-8");
        int i = 0;
        String currentUnicode = null;
        try {
            realm.beginTransaction();
            while (scanner.hasNextLine()) {
                currentUnicode = scanner.nextLine();
                char[] chars = Character.toChars(Integer.parseInt(currentUnicode, 16));
                String codePoint = new String(chars);
                AllTypes o = realm.createObject(AllTypes.class);
                o.setColumnLong(i);
                o.setColumnString(codePoint);

                AllTypes realmType = realm.where(AllTypes.class).equalTo("columnLong", i).findFirst();
                if (i > 1) {
                    assertEquals("Codepoint: " + i + " / " + currentUnicode, codePoint,
                            realmType.getColumnString()); // codepoint 0 is NULL, ignore for now.
                }
                i++;
            }
            realm.commitTransaction();
        } catch (Exception e) {
            fail("Failure, Codepoint: " + i + " / " + currentUnicode + " " + e.getMessage());
        }
    }

    private List<String> getCharacterArray() {
        List<String> chars_array = new ArrayList<String>();
        String file = "assets/unicode_codepoints.csv";
        Scanner scanner = new Scanner(getClass().getClassLoader().getResourceAsStream(file), "UTF-8");
        int i = 0;
        String currentUnicode = null;
        try {
            while (scanner.hasNextLine()) {
                currentUnicode = scanner.nextLine();
                char[] chars = Character.toChars(Integer.parseInt(currentUnicode, 16));
                String codePoint = new String(chars);
                chars_array.add(codePoint);
                i++;
            }
        } catch (Exception e) {
            fail("Failure, Codepoint: " + i + " / " + currentUnicode + " " + e.getMessage());
        }
        return chars_array;
    }

    // This test is slow. Move it to another testsuite that runs once a day on Jenkins.
    // The test writes and reads random Strings.
    // @Test TODO AndroidJUnit4 runner doesn't seem to respect the @Ignore annotation?
    @Ignore
    public void unicodeStrings() {
        List<String> chars_array = getCharacterArray();
        // Change seed value for new random values.
        long seed = 20;
        Random random = new Random(seed);

        int random_value = 0;

        String test_char = "";
        String test_char_old = "";
        String get_data = "";

        for (int i = 0; i < 1000; i++) {
            random_value = random.nextInt(25);

            for (int j = 0; j < random_value; j++) {
                test_char = test_char_old + chars_array.get(random.nextInt(27261));
                test_char_old = test_char;
            }
            realm.beginTransaction();
            StringOnly stringOnly = realm.createObject(StringOnly.class);
            stringOnly.setChars(test_char);
            realm.commitTransaction();

            realm.where(StringOnly.class).findFirst().getChars();

            realm.beginTransaction();
            realm.delete(StringOnly.class);
            realm.commitTransaction();
        }
    }

    @Test
    public void getInstance_referenceCounting() {
        // At this point reference count should be one because of the setUp method
        try {
            realm.where(AllTypes.class).count();
        } catch (IllegalStateException e) {
            fail();
        }

        // Make sure the reference counter is per realm file
        RealmConfiguration anotherConfig = configFactory.createConfiguration("anotherRealm.realm");
        Realm.deleteRealm(anotherConfig);
        Realm otherRealm = Realm.getInstance(anotherConfig);

        // Raise the reference
        Realm realm = null;
        try {
            realm = Realm.getInstance(configFactory.createConfiguration());
        } finally {
            if (realm != null) realm.close();
        }

        try {
            // This should not fail because the reference is now 1
            if (realm != null) {
                realm.where(AllTypes.class).count();
            }
        } catch (IllegalStateException e) {
            fail();
        }

        this.realm.close();
        try {
            this.realm.where(AllTypes.class).count();
            fail();
        } catch (IllegalStateException ignored) {
        }

        try {
            otherRealm.where(AllTypes.class).count();
        } catch (IllegalStateException e) {
            fail();
        } finally {
            otherRealm.close();
        }

        try {
            otherRealm.where(AllTypes.class).count();
            fail();
        } catch (IllegalStateException ignored) {
        }
    }

    @Test
    public void getInstance_referenceCounting_doubleClose() {
        realm.close();
        realm.close(); // Count down once too many. Counter is now potentially negative
        realm = Realm.getInstance(configFactory.createConfiguration());
        realm.beginTransaction();
        AllTypes allTypes = realm.createObject(AllTypes.class);
        RealmResults<AllTypes> queryResult = realm.where(AllTypes.class).findAll();
        assertEquals(allTypes, queryResult.get(0));
        realm.commitTransaction();
        realm.close(); // This might not close the Realm if the reference count is wrong

        // This should now fail due to the Realm being fully closed.
        thrown.expect(IllegalStateException.class);
        allTypes.getColumnString();
    }

    @Test
    public void writeCopyTo() throws IOException {
        RealmConfiguration configA = configFactory.createConfiguration("file1.realm");
        RealmConfiguration configB = configFactory.createConfiguration("file2.realm");
        Realm.deleteRealm(configA);
        Realm.deleteRealm(configB);

        Realm realm1 = null;
        try {
            realm1 = Realm.getInstance(configA);
            realm1.beginTransaction();
            AllTypes allTypes = realm1.createObject(AllTypes.class);
            allTypes.setColumnString("Hello World");
            realm1.commitTransaction();

            realm1.writeCopyTo(new File(configB.getPath()));
        } finally {
            if (realm1 != null) {
                realm1.close();
            }
        }

        // Copy is compacted i.e. smaller than original
        File file1 = new File(configA.getPath());
        File file2 = new File(configB.getPath());
        assertTrue(file1.length() >= file2.length());

        Realm realm2 = null;
        try {
            // Contents is copied too
            realm2 = Realm.getInstance(configB);
            RealmResults<AllTypes> results = realm2.where(AllTypes.class).findAll();
            assertEquals(1, results.size());
            assertEquals("Hello World", results.first().getColumnString());
        } finally {
            if (realm2 != null) {
                realm2.close();
            }
        }
    }

    @Test
    public void compactRealm() {
        final RealmConfiguration configuration = realm.getConfiguration();
        realm.close();
        realm = null;
        assertTrue(Realm.compactRealm(configuration));
        realm = Realm.getInstance(configuration);
    }

    @Test
    public void compactRealm_failsIfOpen() {
        assertFalse(Realm.compactRealm(realm.getConfiguration()));
    }

    @Test
    public void compactRealm_encryptedEmptyRealm() {
        RealmConfiguration realmConfig = configFactory.createConfiguration("enc.realm", TestHelper.getRandomKey());
        Realm realm = Realm.getInstance(realmConfig);
        realm.close();
        // TODO: remove try/catch block when compacting encrypted Realms is supported
        try {
            assertTrue(Realm.compactRealm(realmConfig));
            fail();
        } catch (IllegalArgumentException expected) {
        }
    }

    @Test
    public void compactRealm_encryptedPopulatedRealm() {
        RealmConfiguration realmConfig = configFactory.createConfiguration("enc.realm", TestHelper.getRandomKey());
        Realm realm = Realm.getInstance(realmConfig);

        populateTestRealm(realm, 100);
        realm.close();
        // TODO: remove try/catch block when compacting encrypted Realms is supported
        try {
            assertTrue(Realm.compactRealm(realmConfig));
            fail();
        } catch (IllegalArgumentException expected) {
        }
    }

    @Test
    public void compactRealm_emptyRealm() throws IOException {
        final String REALM_NAME = "test.realm";
        RealmConfiguration realmConfig = configFactory.createConfiguration(REALM_NAME);
        Realm realm = Realm.getInstance(realmConfig);
        realm.close();
        long before = new File(realmConfig.getPath()).length();
        assertTrue(Realm.compactRealm(realmConfig));
        long after = new File(realmConfig.getPath()).length();
        assertTrue(before >= after);
    }

    @Test
    public void compactRealm_populatedRealm() throws IOException {
        final String REALM_NAME = "test.realm";
        RealmConfiguration realmConfig = configFactory.createConfiguration(REALM_NAME);
        Realm realm = Realm.getInstance(realmConfig);
        populateTestRealm(realm, 100);
        realm.close();
        long before = new File(realmConfig.getPath()).length();
        assertTrue(Realm.compactRealm(realmConfig));
        long after = new File(realmConfig.getPath()).length();
        assertTrue(before >= after);
    }

    @Test
    public void copyToRealm_null() {
        realm.beginTransaction();
        try {
            realm.copyToRealm((AllTypes) null);
            fail("Copying null objects into Realm should not be allowed");
        } catch (IllegalArgumentException ignored) {
        } finally {
            realm.cancelTransaction();
        }
    }

    @Test
    public void copyToRealm_managedObject() {
        realm.beginTransaction();
        AllTypes allTypes = realm.createObject(AllTypes.class);
        allTypes.setColumnString("Test");
        realm.commitTransaction();

        realm.beginTransaction();
        AllTypes copiedAllTypes = realm.copyToRealm(allTypes);
        realm.commitTransaction();

        assertTrue(allTypes == copiedAllTypes);
    }

    @Test
    public void copyToRealm_fromOtherRealm() {
        realm.beginTransaction();
        AllTypes allTypes = realm.createObject(AllTypes.class);
        allTypes.setColumnString("Test");
        realm.commitTransaction();

        RealmConfiguration realmConfig = configFactory.createConfiguration("other-realm");
        Realm otherRealm = Realm.getInstance(realmConfig);
        otherRealm.beginTransaction();
        AllTypes copiedAllTypes = otherRealm.copyToRealm(allTypes);
        otherRealm.commitTransaction();

        assertNotSame(allTypes, copiedAllTypes); // Same object in different Realms is not the same
        assertEquals(allTypes.getColumnString(), copiedAllTypes.getColumnString()); // But data is still the same
        otherRealm.close();
    }

    @Test
    public void copyToRealm() {
        Date date = new Date();
        Dog dog = new Dog();
        dog.setName("Fido");
        RealmList<Dog> list = new RealmList<Dog>();
        list.add(dog);

        AllTypes allTypes = new AllTypes();
        allTypes.setColumnString("String");
        allTypes.setColumnLong(1l);
        allTypes.setColumnFloat(1f);
        allTypes.setColumnDouble(1d);
        allTypes.setColumnBoolean(true);
        allTypes.setColumnDate(date);
        allTypes.setColumnBinary(new byte[]{1, 2, 3});
        allTypes.setColumnRealmObject(dog);
        allTypes.setColumnRealmList(list);

        realm.beginTransaction();
        AllTypes realmTypes = realm.copyToRealm(allTypes);
        realm.commitTransaction();

        assertNotSame(allTypes, realmTypes); // Objects should not be considered equal
        assertEquals(allTypes.getColumnString(), realmTypes.getColumnString()); // But they contain the same data
        assertEquals(allTypes.getColumnLong(), realmTypes.getColumnLong());
        assertEquals(allTypes.getColumnFloat(), realmTypes.getColumnFloat(), 0);
        assertEquals(allTypes.getColumnDouble(), realmTypes.getColumnDouble(), 0);
        assertEquals(allTypes.isColumnBoolean(), realmTypes.isColumnBoolean());
        assertEquals(allTypes.getColumnDate(), realmTypes.getColumnDate());
        assertArrayEquals(allTypes.getColumnBinary(), realmTypes.getColumnBinary());
        assertEquals(allTypes.getColumnRealmObject().getName(), dog.getName());
        assertEquals(list.size(), realmTypes.getColumnRealmList().size());
        assertEquals(list.get(0).getName(), realmTypes.getColumnRealmList().get(0).getName());
    }

    @Test
    public void copyToRealm_cyclicObjectReferences() {
        CyclicType oneCyclicType = new CyclicType();
        oneCyclicType.setName("One");
        CyclicType anotherCyclicType = new CyclicType();
        anotherCyclicType.setName("Two");
        oneCyclicType.setObject(anotherCyclicType);
        anotherCyclicType.setObject(oneCyclicType);

        realm.beginTransaction();
        CyclicType realmObject = realm.copyToRealm(oneCyclicType);
        realm.commitTransaction();

        assertEquals("One", realmObject.getName());
        assertEquals("Two", realmObject.getObject().getName());
        assertEquals(2, realm.where(CyclicType.class).count());

        // testing copyToRealm overload that uses the Iterator
        // making sure we reuse the same graph cache Map to avoid duplicates
        realm.beginTransaction();
        realm.deleteAll();
        realm.commitTransaction();

        assertEquals(0, realm.where(CyclicType.class).count());

        realm.beginTransaction();
        List<CyclicType> cyclicTypes = realm.copyToRealm(Arrays.asList(oneCyclicType, anotherCyclicType));
        realm.commitTransaction();
        assertEquals(2, cyclicTypes.size());
        assertEquals("One", cyclicTypes.get(0).getName());
        assertEquals("Two", cyclicTypes.get(1).getName());
        assertEquals(2, realm.where(CyclicType.class).count());
    }

    @Test
    public void copyToRealm_cyclicObjectReferencesWithPK() {
        CyclicTypePrimaryKey oneCyclicType = new CyclicTypePrimaryKey(1, "One");
        CyclicTypePrimaryKey anotherCyclicType = new CyclicTypePrimaryKey(2, "Two");
        oneCyclicType.setObject(anotherCyclicType);
        anotherCyclicType.setObject(oneCyclicType);

        realm.beginTransaction();
        CyclicTypePrimaryKey realmObject = realm.copyToRealm(oneCyclicType);
        realm.commitTransaction();

        assertEquals("One", realmObject.getName());
        assertEquals("Two", realmObject.getObject().getName());
        assertEquals(2, realm.where(CyclicTypePrimaryKey.class).count());

        // testing copyToRealm overload that uses the Iterator
        // making sure we reuse the same graph cache Map to avoid duplicates
        realm.beginTransaction();
        realm.deleteAll();
        realm.commitTransaction();

        assertEquals(0, realm.where(CyclicTypePrimaryKey.class).count());

        realm.beginTransaction();
        List<CyclicTypePrimaryKey> cyclicTypes = realm.copyToRealm(Arrays.asList(oneCyclicType, anotherCyclicType));
        realm.commitTransaction();
        assertEquals(2, cyclicTypes.size());
        assertEquals("One", cyclicTypes.get(0).getName());
        assertEquals("Two", cyclicTypes.get(1).getName());
        assertEquals(2, realm.where(CyclicTypePrimaryKey.class).count());
    }

    @Test
    public void copyToRealm_cyclicListReferences() {
        CyclicType oneCyclicType = new CyclicType();
        oneCyclicType.setName("One");
        CyclicType anotherCyclicType = new CyclicType();
        anotherCyclicType.setName("Two");
        oneCyclicType.setObjects(new RealmList(anotherCyclicType));
        anotherCyclicType.setObjects(new RealmList(oneCyclicType));

        realm.beginTransaction();
        CyclicType realmObject = realm.copyToRealm(oneCyclicType);
        realm.commitTransaction();

        assertEquals("One", realmObject.getName());
        assertEquals(2, realm.where(CyclicType.class).count());
    }

    // Check that if a field has a null value it gets converted to the default value for that type
    @Test
    public void copyToRealm_convertsNullToDefaultValue() {
        realm.beginTransaction();
        AllTypes realmTypes = realm.copyToRealm(new AllTypes());
        realm.commitTransaction();

        assertEquals("", realmTypes.getColumnString());
        assertEquals(new Date(0), realmTypes.getColumnDate());
        assertArrayEquals(new byte[0], realmTypes.getColumnBinary());
    }

    // Check that using copyToRealm will set the primary key directly instead of first setting
    // it to the default value (which can fail).
    @Test
    public void copyToRealm_primaryKeyIsSetDirectly() {
        realm.beginTransaction();
        realm.createObject(OwnerPrimaryKey.class);
        realm.copyToRealm(new OwnerPrimaryKey(1, "Foo"));
        realm.commitTransaction();
        assertEquals(2, realm.where(OwnerPrimaryKey.class).count());
    }

    @Test
    public void copyToRealm_stringPrimaryKeyIsNull() {
        final long SECONDARY_FIELD_VALUE = 34992142L;
        TestHelper.addStringPrimaryKeyObjectToTestRealm(realm, (String) null, SECONDARY_FIELD_VALUE);

        RealmResults<PrimaryKeyAsString> results = realm.where(PrimaryKeyAsString.class).findAll();
        assertEquals(1, results.size());
        assertEquals(null, results.first().getName());
        assertEquals(SECONDARY_FIELD_VALUE, results.first().getId());
    }

    @Test
    public void copyToRealm_boxedNumberPrimaryKeyIsNull() {
        final String SECONDARY_FIELD_VALUE = "nullNumberPrimaryKeyObj";
        final Class[] CLASSES = {PrimaryKeyAsBoxedByte.class, PrimaryKeyAsBoxedShort.class, PrimaryKeyAsBoxedInteger.class, PrimaryKeyAsBoxedLong.class};

        TestHelper.addBytePrimaryKeyObjectToTestRealm(realm,    (Byte) null,    SECONDARY_FIELD_VALUE);
        TestHelper.addShortPrimaryKeyObjectToTestRealm(realm,   (Short) null,   SECONDARY_FIELD_VALUE);
        TestHelper.addIntegerPrimaryKeyObjectToTestRealm(realm, (Integer) null, SECONDARY_FIELD_VALUE);
        TestHelper.addLongPrimaryKeyObjectToTestRealm(realm,    (Long) null,    SECONDARY_FIELD_VALUE);

        for (Class clazz : CLASSES) {
            RealmResults results = realm.where(clazz).findAll();
            assertEquals(1, results.size());
            assertEquals(null, ((NullPrimaryKey)results.first()).getId());
            assertEquals(SECONDARY_FIELD_VALUE, ((NullPrimaryKey)results.first()).getName());
        }
    }

    @Test
    public void copyToRealm_duplicatedNullPrimaryKeyThrows() {
        final String[] PRIMARY_KEY_TYPES = {"String", "BoxedByte", "BoxedShort", "BoxedInteger", "BoxedLong"};

        TestHelper.addStringPrimaryKeyObjectToTestRealm(realm,  (String) null,  0);
        TestHelper.addBytePrimaryKeyObjectToTestRealm(realm,    (Byte) null,    (String) null);
        TestHelper.addShortPrimaryKeyObjectToTestRealm(realm,   (Short) null,   (String) null);
        TestHelper.addIntegerPrimaryKeyObjectToTestRealm(realm, (Integer) null, (String) null);
        TestHelper.addLongPrimaryKeyObjectToTestRealm(realm,    (Long) null,    (String) null);

        for (String className : PRIMARY_KEY_TYPES) {
            try {
                realm.beginTransaction();
                switch (className) {
                    case "String":
                        realm.copyToRealm(new PrimaryKeyAsString());
                        break;
                    case "BoxedByte":
                        realm.copyToRealm(new PrimaryKeyAsBoxedByte());
                        break;
                    case "BoxedShort":
                        realm.copyToRealm(new PrimaryKeyAsBoxedShort());
                        break;
                    case "BoxedInteger":
                        realm.copyToRealm(new PrimaryKeyAsBoxedInteger());
                        break;
                    case "BoxedLong":
                        realm.copyToRealm(new PrimaryKeyAsBoxedLong());
                        break;
                    default:
                }
                fail("Null value as primary key already exists.");
            } catch (RealmPrimaryKeyConstraintException expected) {
                assertEquals("Value already exists: null", expected.getMessage());
            } finally {
                realm.cancelTransaction();
            }
        }
    }

    @Test
    public void copyToRealm_doNotCopyReferencedObjectIfManaged() {
        realm.beginTransaction();

        // Child object is managed by Realm
        CyclicTypePrimaryKey childObj = realm.createObject(CyclicTypePrimaryKey.class);
        childObj.setName("Child");
        childObj.setId(1);

        // Parent object is an unmanaged object
        CyclicTypePrimaryKey parentObj = new CyclicTypePrimaryKey(2);
        parentObj.setObject(childObj);

        realm.copyToRealm(parentObj);
        realm.commitTransaction();

        assertEquals(2, realm.where(CyclicTypePrimaryKey.class).count());
    }

    @Test
    public void copyToRealm_list() {
        Dog dog1 = new Dog();
        dog1.setName("Dog 1");
        Dog dog2 = new Dog();
        dog2.setName("Dog 2");
        RealmList<Dog> list = new RealmList<Dog>();
        list.addAll(Arrays.asList(dog1, dog2));

        realm.beginTransaction();
        List<Dog> copiedList = new ArrayList<Dog>(realm.copyToRealm(list));
        realm.commitTransaction();

        assertEquals(2, copiedList.size());
        assertEquals(dog1.getName(), copiedList.get(0).getName());
        assertEquals(dog2.getName(), copiedList.get(1).getName());
    }

    @Test
    public void copyToRealm_objectInOtherThreadThrows() {
        final CountDownLatch bgThreadDoneLatch = new CountDownLatch(1);

        realm.beginTransaction();
        final Dog dog = realm.createObject(Dog.class);
        realm.commitTransaction();

        new Thread(new Runnable() {
            @Override
            public void run() {
                final Realm bgRealm = Realm.getInstance(realm.getConfiguration());
                bgRealm.beginTransaction();
                try {
                    bgRealm.copyToRealm(dog);
                    fail();
                } catch (IllegalArgumentException expected) {
                    assertEquals("Objects which belong to Realm instances in other threads cannot be copied into this" +
                                    " Realm instance.",
                            expected.getMessage());
                }
                bgRealm.cancelTransaction();
                bgRealm.close();
                bgThreadDoneLatch.countDown();
            }
        }).start();

        TestHelper.awaitOrFail(bgThreadDoneLatch);
    }

    @Test
    public void copyToRealmOrUpdate_null() {
        realm.beginTransaction();
        thrown.expect(IllegalArgumentException.class);
        realm.copyToRealmOrUpdate((AllTypes) null);
    }

    @Test
    public void copyToRealmOrUpdate_stringPrimaryKeyFieldIsNull() {
        final long SECONDARY_FIELD_VALUE = 2192841L;
        final long SECONDARY_FIELD_UPDATED = 44887612L;
        PrimaryKeyAsString nullPrimaryKeyObj = TestHelper.addStringPrimaryKeyObjectToTestRealm(realm, (String) null, SECONDARY_FIELD_VALUE);

        RealmResults<PrimaryKeyAsString> result = realm.where(PrimaryKeyAsString.class).findAll();
        assertEquals(1, result.size());
        assertEquals(null, result.first().getName());
        assertEquals(SECONDARY_FIELD_VALUE, result.first().getId());

        // update objects
        realm.beginTransaction();
        nullPrimaryKeyObj.setId(SECONDARY_FIELD_UPDATED);
        realm.copyToRealmOrUpdate(nullPrimaryKeyObj);
        realm.commitTransaction();

        assertEquals(SECONDARY_FIELD_UPDATED, realm.where(PrimaryKeyAsString.class).findFirst().getId());
    }

    @Test
    public void copyToRealmOrUpdate_boxedBytePrimaryKeyFieldIsNull() {
        final String SECONDARY_FIELD_VALUE = "nullBytePrimaryKeyObj";
        final String SECONDARY_FIELD_UPDATED = "nullBytePrimaryKeyObjUpdated";
        PrimaryKeyAsBoxedByte nullPrimaryKeyObj = TestHelper.addBytePrimaryKeyObjectToTestRealm(realm, (Byte) null, SECONDARY_FIELD_VALUE);

        RealmResults<PrimaryKeyAsBoxedByte> result = realm.where(PrimaryKeyAsBoxedByte.class).findAll();
        assertEquals(1, result.size());
        assertEquals(SECONDARY_FIELD_VALUE, result.first().getName());
        assertEquals(null, result.first().getId());

        // update objects
        realm.beginTransaction();
        nullPrimaryKeyObj.setName(SECONDARY_FIELD_UPDATED);
        realm.copyToRealmOrUpdate(nullPrimaryKeyObj);
        realm.commitTransaction();

        assertEquals(SECONDARY_FIELD_UPDATED, realm.where(PrimaryKeyAsBoxedByte.class).findFirst().getName());
    }

    @Test
    public void copyToRealmOrUpdate_boxedShortPrimaryKeyFieldIsNull() {
        final String SECONDARY_FIELD_VALUE = "nullShortPrimaryKeyObj";
        final String SECONDARY_FIELD_UPDATED = "nullShortPrimaryKeyObjUpdated";
        PrimaryKeyAsBoxedShort nullPrimaryKeyObj = TestHelper.addShortPrimaryKeyObjectToTestRealm(realm, (Short) null, SECONDARY_FIELD_VALUE);

        RealmResults<PrimaryKeyAsBoxedShort> result = realm.where(PrimaryKeyAsBoxedShort.class).findAll();
        assertEquals(1, result.size());
        assertEquals(SECONDARY_FIELD_VALUE, result.first().getName());
        assertEquals(null, result.first().getId());

        // update objects
        realm.beginTransaction();
        nullPrimaryKeyObj.setName(SECONDARY_FIELD_UPDATED);
        realm.copyToRealmOrUpdate(nullPrimaryKeyObj);
        realm.commitTransaction();

        assertEquals(SECONDARY_FIELD_UPDATED, realm.where(PrimaryKeyAsBoxedShort.class).findFirst().getName());
    }

    @Test
    public void copyToRealmOrUpdate_boxedIntegerPrimaryKeyFieldIsNull() {
        final String SECONDARY_FIELD_VALUE = "nullIntegerPrimaryKeyObj";
        final String SECONDARY_FIELD_UPDATED = "nullIntegerPrimaryKeyObjUpdated";
        PrimaryKeyAsBoxedInteger nullPrimaryKeyObj = TestHelper.addIntegerPrimaryKeyObjectToTestRealm(realm, (Integer) null, SECONDARY_FIELD_VALUE);

        RealmResults<PrimaryKeyAsBoxedInteger> result = realm.where(PrimaryKeyAsBoxedInteger.class).findAll();
        assertEquals(1, result.size());
        assertEquals(SECONDARY_FIELD_VALUE, result.first().getName());
        assertEquals(null, result.first().getId());

        // update objects
        realm.beginTransaction();
        nullPrimaryKeyObj.setName(SECONDARY_FIELD_UPDATED);
        realm.copyToRealmOrUpdate(nullPrimaryKeyObj);
        realm.commitTransaction();

        assertEquals(SECONDARY_FIELD_UPDATED, realm.where(PrimaryKeyAsBoxedInteger.class).findFirst().getName());
    }

    @Test
    public void copyToRealmOrUpdate_boxedLongPrimaryKeyFieldIsNull() {
        final String SECONDARY_FIELD_VALUE = "nullLongPrimaryKeyObj";
        final String SECONDARY_FIELD_UPDATED = "nullLongPrimaryKeyObjUpdated";
        PrimaryKeyAsBoxedLong nullPrimaryKeyObj = TestHelper.addLongPrimaryKeyObjectToTestRealm(realm, (Long) null, SECONDARY_FIELD_VALUE);

        RealmResults<PrimaryKeyAsBoxedLong> result = realm.where(PrimaryKeyAsBoxedLong.class).findAll();
        assertEquals(1, result.size());
        assertEquals(SECONDARY_FIELD_VALUE, result.first().getName());
        assertEquals(null, result.first().getId());

        // update objects
        realm.beginTransaction();
        nullPrimaryKeyObj.setName(SECONDARY_FIELD_UPDATED);
        realm.copyToRealmOrUpdate(nullPrimaryKeyObj);
        realm.commitTransaction();

        assertEquals(SECONDARY_FIELD_UPDATED, realm.where(PrimaryKeyAsBoxedLong.class).findFirst().getName());
    }

    @Test
    public void copyToRealmOrUpdate_noPrimaryKeyField() {
        realm.beginTransaction();
        thrown.expect(IllegalArgumentException.class);
        realm.copyToRealmOrUpdate(new AllTypes());
    }

    @Test
    public void copyToRealmOrUpdate_addNewObjects() {
        realm.executeTransaction(new Realm.Transaction() {
            @Override
            public void execute(Realm realm) {
                PrimaryKeyAsLong obj = new PrimaryKeyAsLong();
                obj.setId(1);
                obj.setName("Foo");
                realm.copyToRealm(obj);

                PrimaryKeyAsLong obj2 = new PrimaryKeyAsLong();
                obj2.setId(2);
                obj2.setName("Bar");
                realm.copyToRealmOrUpdate(obj2);
            }
        });

        assertEquals(2, realm.where(PrimaryKeyAsLong.class).count());
    }

    @Test
    public void copyToRealmOrUpdate_updateExistingObject() {
        realm.executeTransaction(new Realm.Transaction() {
            @Override
            public void execute(Realm realm) {
                AllTypesPrimaryKey obj = new AllTypesPrimaryKey();
                obj.setColumnString("Foo");
                obj.setColumnLong(1);
                obj.setColumnFloat(1.23F);
                obj.setColumnDouble(1.234D);
                obj.setColumnBoolean(false);
                obj.setColumnBinary(new byte[]{1, 2, 3});
                obj.setColumnDate(new Date(1000));
                obj.setColumnRealmObject(new DogPrimaryKey(1, "Dog1"));
                obj.setColumnRealmList(new RealmList<DogPrimaryKey>(new DogPrimaryKey(2, "Dog2")));
                obj.setColumnBoxedBoolean(true);
                realm.copyToRealm(obj);

                AllTypesPrimaryKey obj2 = new AllTypesPrimaryKey();
                obj2.setColumnString("Bar");
                obj2.setColumnLong(1);
                obj2.setColumnFloat(2.23F);
                obj2.setColumnDouble(2.234D);
                obj2.setColumnBoolean(true);
                obj2.setColumnBinary(new byte[]{2, 3, 4});
                obj2.setColumnDate(new Date(2000));
                obj2.setColumnRealmObject(new DogPrimaryKey(3, "Dog3"));
                obj2.setColumnRealmList(new RealmList<DogPrimaryKey>(new DogPrimaryKey(4, "Dog4")));
                obj2.setColumnBoxedBoolean(false);
                realm.copyToRealmOrUpdate(obj2);
            }
        });

        assertEquals(1, realm.where(AllTypesPrimaryKey.class).count());
        AllTypesPrimaryKey obj = realm.where(AllTypesPrimaryKey.class).findFirst();

        // Check that the the only element has all its properties updated
        assertEquals("Bar", obj.getColumnString());
        assertEquals(1, obj.getColumnLong());
        assertEquals(2.23F, obj.getColumnFloat(), 0);
        assertEquals(2.234D, obj.getColumnDouble(), 0);
        assertEquals(true, obj.isColumnBoolean());
        assertArrayEquals(new byte[]{2, 3, 4}, obj.getColumnBinary());
        assertEquals(new Date(2000), obj.getColumnDate());
        assertEquals("Dog3", obj.getColumnRealmObject().getName());
        assertEquals(1, obj.getColumnRealmList().size());
        assertEquals("Dog4", obj.getColumnRealmList().get(0).getName());
        assertFalse(obj.getColumnBoxedBoolean());
    }

    @Test
    public void copyToRealmOrUpdate_cyclicObject() {
        CyclicTypePrimaryKey oneCyclicType = new CyclicTypePrimaryKey(1);
        oneCyclicType.setName("One");
        CyclicTypePrimaryKey anotherCyclicType = new CyclicTypePrimaryKey(2);
        anotherCyclicType.setName("Two");
        oneCyclicType.setObject(anotherCyclicType);
        anotherCyclicType.setObject(oneCyclicType);

        realm.beginTransaction();
        realm.copyToRealm(oneCyclicType);
        realm.commitTransaction();

        oneCyclicType.setName("Three");
        anotherCyclicType.setName("Four");
        realm.beginTransaction();
        realm.copyToRealmOrUpdate(oneCyclicType);
        realm.commitTransaction();

        assertEquals(2, realm.where(CyclicTypePrimaryKey.class).count());
        assertEquals("Three", realm.where(CyclicTypePrimaryKey.class).equalTo("id", 1).findFirst().getName());
    }


    // Checks that an unmanaged object with only default values can override data
    @Test
    public void copyToRealmOrUpdate_defaultValuesOverrideExistingData() {
        realm.executeTransaction(new Realm.Transaction() {
            @Override
            public void execute(Realm realm) {
                AllTypesPrimaryKey obj = new AllTypesPrimaryKey();
                obj.setColumnString("Foo");
                obj.setColumnLong(1);
                obj.setColumnFloat(1.23F);
                obj.setColumnDouble(1.234D);
                obj.setColumnBoolean(false);
                obj.setColumnBinary(new byte[]{1, 2, 3});
                obj.setColumnDate(new Date(1000));
                obj.setColumnRealmObject(new DogPrimaryKey(1, "Dog1"));
                obj.setColumnRealmList(new RealmList<DogPrimaryKey>(new DogPrimaryKey(2, "Dog2")));
                realm.copyToRealm(obj);

                AllTypesPrimaryKey obj2 = new AllTypesPrimaryKey();
                obj2.setColumnLong(1);
                realm.copyToRealmOrUpdate(obj2);
            }
        });

        assertEquals(1, realm.where(AllTypesPrimaryKey.class).count());

        AllTypesPrimaryKey obj = realm.where(AllTypesPrimaryKey.class).findFirst();
        assertNull(obj.getColumnString());
        assertEquals(1, obj.getColumnLong());
        assertEquals(0.0F, obj.getColumnFloat(), 0);
        assertEquals(0.0D, obj.getColumnDouble(), 0);
        assertEquals(false, obj.isColumnBoolean());
        assertNull(obj.getColumnBinary());
        assertNull(obj.getColumnDate());
        assertNull(obj.getColumnRealmObject());
        assertEquals(0, obj.getColumnRealmList().size());
    }


    // Tests that if references to objects are removed, the objects are still in the Realm
    @Test
    public void copyToRealmOrUpdate_referencesNotDeleted() {
        realm.executeTransaction(new Realm.Transaction() {
            @Override
            public void execute(Realm realm) {
                AllTypesPrimaryKey obj = new AllTypesPrimaryKey();
                obj.setColumnLong(1);
                obj.setColumnRealmObject(new DogPrimaryKey(1, "Dog1"));
                obj.setColumnRealmList(new RealmList<DogPrimaryKey>(new DogPrimaryKey(2, "Dog2")));
                realm.copyToRealm(obj);

                AllTypesPrimaryKey obj2 = new AllTypesPrimaryKey();
                obj2.setColumnLong(1);
                obj2.setColumnRealmObject(new DogPrimaryKey(3, "Dog3"));
                obj2.setColumnRealmList(new RealmList<DogPrimaryKey>(new DogPrimaryKey(4, "Dog4")));
                realm.copyToRealmOrUpdate(obj2);
            }
        });

        assertEquals(1, realm.where(AllTypesPrimaryKey.class).count());
        assertEquals(4, realm.where(DogPrimaryKey.class).count());
    }

    @Test
    public void copyToRealmOrUpdate_primaryKeyMixInObjectGraph() {
        // Crate Object graph where tier 2 consists of 1 object with primary key and one doesn't.
        // Tier 3 both have objects with primary keys.
        //
        //        PK
        //     /      \
        //    PK      nonPK
        //    |        |
        //    PK       PK
        DogPrimaryKey dog = new DogPrimaryKey(1, "Dog");
        OwnerPrimaryKey owner = new OwnerPrimaryKey(1, "Owner");
        owner.setDog(dog);

        Cat cat = new Cat();
        cat.setScaredOfDog(dog);

        PrimaryKeyMix mixObject = new PrimaryKeyMix(1);
        mixObject.setDogOwner(owner);
        mixObject.setCat(cat);

        realm.beginTransaction();
        PrimaryKeyMix realmObject = realm.copyToRealmOrUpdate(mixObject);
        realm.commitTransaction();

        assertEquals("Dog", realmObject.getCat().getScaredOfDog().getName());
        assertEquals("Dog", realmObject.getDogOwner().getDog().getName());
    }

    @Test
    public void copyToRealmOrUpdate_iterable() {
        realm.executeTransaction(new Realm.Transaction() {
            @Override
            public void execute(Realm realm) {
                PrimaryKeyAsLong obj = new PrimaryKeyAsLong();
                obj.setId(1);
                obj.setName("Foo");
                realm.copyToRealm(obj);

                PrimaryKeyAsLong obj2 = new PrimaryKeyAsLong();
                obj2.setId(1);
                obj2.setName("Bar");

                PrimaryKeyAsLong obj3 = new PrimaryKeyAsLong();
                obj3.setId(1);
                obj3.setName("Baz");

                realm.copyToRealmOrUpdate(Arrays.asList(obj2, obj3));
            }
        });

        assertEquals(1, realm.where(PrimaryKeyAsLong.class).count());
        assertEquals("Baz", realm.where(PrimaryKeyAsLong.class).findFirst().getName());
    }

    // Tests that a collection of objects with references all gets copied.
    @Test
    public void copyToRealmOrUpdate_iterableChildObjects() {
        DogPrimaryKey dog = new DogPrimaryKey(1, "Snoop");

        AllTypesPrimaryKey allTypes1 = new AllTypesPrimaryKey();
        allTypes1.setColumnLong(1);
        allTypes1.setColumnRealmObject(dog);

        AllTypesPrimaryKey allTypes2 = new AllTypesPrimaryKey();
        allTypes1.setColumnLong(2);
        allTypes2.setColumnRealmObject(dog);

        realm.beginTransaction();
        realm.copyToRealmOrUpdate(Arrays.asList(allTypes1, allTypes2));
        realm.commitTransaction();

        assertEquals(2, realm.where(AllTypesPrimaryKey.class).count());
        assertEquals(1, realm.where(DogPrimaryKey.class).count());
    }

    @Test
    public void copyToRealmOrUpdate_objectInOtherThreadThrows() {
        final CountDownLatch bgThreadDoneLatch = new CountDownLatch(1);

        realm.beginTransaction();
        final OwnerPrimaryKey ownerPrimaryKey = realm.createObject(OwnerPrimaryKey.class);
        realm.commitTransaction();

        new Thread(new Runnable() {
            @Override
            public void run() {
                final Realm bgRealm = Realm.getInstance(realm.getConfiguration());
                bgRealm.beginTransaction();
                try {
                    bgRealm.copyToRealm(ownerPrimaryKey);
                    fail();
                } catch (IllegalArgumentException expected) {
                    assertEquals("Objects which belong to Realm instances in other threads cannot be copied into this" +
                                    " Realm instance.",
                            expected.getMessage());
                }
                bgRealm.cancelTransaction();
                bgRealm.close();
                bgThreadDoneLatch.countDown();
            }
        }).start();

        TestHelper.awaitOrFail(bgThreadDoneLatch);
    }

    @Test
    public void copyToRealmOrUpdate_listHasObjectInOtherThreadThrows() {
        final CountDownLatch bgThreadDoneLatch = new CountDownLatch(1);
        final OwnerPrimaryKey ownerPrimaryKey = new OwnerPrimaryKey();

        realm.beginTransaction();
        Dog dog = realm.createObject(Dog.class);
        realm.commitTransaction();
        ownerPrimaryKey.setDogs(new RealmList<Dog>(dog));

        new Thread(new Runnable() {
            @Override
            public void run() {
                final Realm bgRealm = Realm.getInstance(realm.getConfiguration());
                bgRealm.beginTransaction();
                try {
                    bgRealm.copyToRealm(ownerPrimaryKey);
                    fail();
                } catch (IllegalArgumentException expected) {
                    assertEquals("Objects which belong to Realm instances in other threads cannot be copied into this" +
                                    " Realm instance.",
                            expected.getMessage());
                }
                bgRealm.cancelTransaction();
                bgRealm.close();
                bgThreadDoneLatch.countDown();
            }
        }).start();

        TestHelper.awaitOrFail(bgThreadDoneLatch);
    }

    @Test
    public void getInstance_differentEncryptionKeys() {
        byte[] key1 = TestHelper.getRandomKey(42);
        byte[] key2 = TestHelper.getRandomKey(42);

        // Make sure the key is the same, but in two different instances
        assertArrayEquals(key1, key2);
        assertTrue(key1 != key2);

        final String ENCRYPTED_REALM = "differentKeys.realm";
        Realm realm1 = null;
        Realm realm2 = null;
        try {
            realm1 = Realm.getInstance(configFactory.createConfiguration(ENCRYPTED_REALM, key1));
            try {
                realm2 = Realm.getInstance(configFactory.createConfiguration(ENCRYPTED_REALM, key2));
            } catch (Exception e) {
                fail();
            } finally {
                if (realm2 != null) {
                    realm2.close();
                }
            }
        } finally {
            if (realm1 != null) {
                realm1.close();
            }
        }
    }

    @Test
    public void writeEncryptedCopyTo() throws Exception {
        populateTestRealm();
        long before = realm.where(AllTypes.class).count();
        assertEquals(TEST_DATA_SIZE, before);

        // Configure test realms
        final String ENCRYPTED_REALM_FILE_NAME = "encryptedTestRealm.realm";
        final String RE_ENCRYPTED_REALM_FILE_NAME = "reEncryptedTestRealm.realm";
        final String DECRYPTED_REALM_FILE_NAME = "decryptedTestRealm.realm";

        RealmConfiguration encryptedRealmConfig = configFactory.createConfiguration(ENCRYPTED_REALM_FILE_NAME,
                TestHelper.getRandomKey());

        RealmConfiguration reEncryptedRealmConfig = configFactory.createConfiguration(RE_ENCRYPTED_REALM_FILE_NAME,
                TestHelper.getRandomKey());

        RealmConfiguration decryptedRealmConfig = configFactory.createConfiguration(DECRYPTED_REALM_FILE_NAME);

        // Write encrypted copy from a unencrypted Realm
        File destination = new File(encryptedRealmConfig.getPath());
        realm.writeEncryptedCopyTo(destination, encryptedRealmConfig.getEncryptionKey());

        Realm encryptedRealm = null;
        try {

            // Verify encrypted Realm and write new encrypted copy with a new key
            encryptedRealm = Realm.getInstance(encryptedRealmConfig);
            assertEquals(TEST_DATA_SIZE, encryptedRealm.where(AllTypes.class).count());

            destination = new File(reEncryptedRealmConfig.getPath());
            encryptedRealm.writeEncryptedCopyTo(destination, reEncryptedRealmConfig.getEncryptionKey());

            // Verify re-encrypted copy
            Realm reEncryptedRealm = null;
            try {
                reEncryptedRealm = Realm.getInstance(reEncryptedRealmConfig);
                assertEquals(TEST_DATA_SIZE, reEncryptedRealm.where(AllTypes.class).count());
            } finally {
                if (reEncryptedRealm != null) {
                    reEncryptedRealm.close();
                    if (!Realm.deleteRealm(reEncryptedRealmConfig)) {
                        fail();
                    }
                }
            }

            // Write non-encrypted copy from the encrypted version
            destination = new File(decryptedRealmConfig.getPath());
            encryptedRealm.writeEncryptedCopyTo(destination, null);

            // Verify decrypted Realm and cleanup
            Realm decryptedRealm = null;
            try {
                decryptedRealm = Realm.getInstance(decryptedRealmConfig);
                assertEquals(TEST_DATA_SIZE, decryptedRealm.where(AllTypes.class).count());
            } finally {
                if (decryptedRealm != null) {
                    decryptedRealm.close();
                    if (!Realm.deleteRealm(decryptedRealmConfig)) {
                        fail();
                    }
                }
            }
        } finally {
            if (encryptedRealm != null) {
                encryptedRealm.close();
                if (!Realm.deleteRealm(encryptedRealmConfig)) {
                    fail();
                }
            }
        }
    }

    @Test
    public void writeEncryptedCopyTo_wrongKeyLength() {
        byte[]  wrongLentKey = new byte[42];
        File destination = new File(configFactory.getRoot(), "wrong_key.realm");
        thrown.expect(IllegalArgumentException.class);
        realm.writeEncryptedCopyTo(destination, wrongLentKey);
    }

    @Test
    public void deleteRealm_failures() {
        final String OTHER_REALM_NAME = "yetAnotherRealm.realm";

        RealmConfiguration configA = configFactory.createConfiguration();
        RealmConfiguration configB = configFactory.createConfiguration(OTHER_REALM_NAME);

        // This instance is already cached because of the setUp() method so this deletion should throw
        try {
            Realm.deleteRealm(configA);
            fail();
        } catch (IllegalStateException ignored) {
        }

        // Create a new Realm file
        Realm yetAnotherRealm = Realm.getInstance(configB);

        // Deleting it should fail
        try {
            Realm.deleteRealm(configB);
            fail();
        } catch (IllegalStateException ignored) {
        }

        // But now that we close it deletion should work
        yetAnotherRealm.close();
        try {
            Realm.deleteRealm(configB);
        } catch (Exception e) {
            fail();
        }
    }

    // TODO Does this test something meaningfull not tested elsewhere?
    @Test
    public void setter_updateField() throws Exception {
        realm.beginTransaction();

        // Create an owner with two dogs
        OwnerPrimaryKey owner = realm.createObject(OwnerPrimaryKey.class);
        owner.setId(1);
        owner.setName("Jack");
        Dog rex = realm.createObject(Dog.class);
        rex.setName("Rex");
        Dog fido = realm.createObject(Dog.class);
        fido.setName("Fido");
        owner.getDogs().add(rex);
        owner.getDogs().add(fido);
        assertEquals(2, owner.getDogs().size());

        // Changing the name of the owner should not affect the number of dogs
        owner.setName("Peter");
        assertEquals(2, owner.getDogs().size());

        // Updating the user should not affect it either. This is actually a no-op since owner is a Realm backed object
        OwnerPrimaryKey owner2 = realm.copyToRealmOrUpdate(owner);
        assertEquals(2, owner.getDogs().size());
        assertEquals(2, owner2.getDogs().size());

        realm.commitTransaction();
    }

    @Test
    public void deleteRealm() throws InterruptedException {
        File tempDir = new File(configFactory.getRoot(), "delete_test_dir");
        File tempDirRenamed = new File(configFactory.getRoot(), "delete_test_dir_2");
        assertTrue(tempDir.mkdir());

        final RealmConfiguration configuration = new RealmConfiguration.Builder(tempDir).build();

        final CountDownLatch bgThreadReadyLatch = new CountDownLatch(1);
        final CountDownLatch readyToCloseLatch = new CountDownLatch(1);
        final CountDownLatch closedLatch = new CountDownLatch(1);

        Realm realm = Realm.getInstance(configuration);
        // Create another Realm to ensure the log files are generated
        new Thread(new Runnable() {
            @Override
            public void run() {
                Realm realm = Realm.getInstance(configuration);
                bgThreadReadyLatch.countDown();
                try {
                    readyToCloseLatch.await();
                } catch (InterruptedException ignored) {
                }
                realm.close();
                closedLatch.countDown();
            }
        }).start();

        realm.beginTransaction();
        realm.createObject(AllTypes.class);
        realm.commitTransaction();

        // Wait for bg thread's opening the same Realm.
        TestHelper.awaitOrFail(bgThreadReadyLatch);

        // A core upgrade might change the location of the files
        assertTrue(tempDir.renameTo(tempDirRenamed));
        readyToCloseLatch.countDown();

        realm.close();
        closedLatch.await();
        // Now we get log files back!
        assertTrue(tempDirRenamed.renameTo(tempDir));

        assertTrue(Realm.deleteRealm(configuration));

        // Directory should be empty now
        assertEquals(0, tempDir.listFiles().length);
    }

    // Test that all methods that require a transaction (ie. any function that mutates Realm data)
    @Test
    public void callMutableMethodOutsideTransaction() throws JSONException, IOException {

        // Prepare unmanaged object data
        AllTypesPrimaryKey t = new AllTypesPrimaryKey();
        List<AllTypesPrimaryKey> ts = Arrays.asList(t, t);

        // Prepare JSON data
        String jsonObjStr = "{ \"columnLong\" : 1 }";
        JSONObject jsonObj = new JSONObject(jsonObjStr);
        InputStream jsonObjStream = TestHelper.stringToStream(jsonObjStr);
        InputStream jsonObjStream2 = TestHelper.stringToStream(jsonObjStr);

        String jsonArrStr = " [{ \"columnLong\" : 1 }] ";
        JSONArray jsonArr = new JSONArray(jsonArrStr);
        InputStream jsonArrStream = TestHelper.stringToStream(jsonArrStr);
        InputStream jsonArrStream2 = TestHelper.stringToStream(jsonArrStr);

        // Test all methods that should require a transaction
        try { realm.createObject(AllTypes.class);   fail(); } catch (IllegalStateException expected) {}
        try { realm.copyToRealm(t);                 fail(); } catch (IllegalStateException expected) {}
        try { realm.copyToRealm(ts);                fail(); } catch (IllegalStateException expected) {}
        try { realm.copyToRealmOrUpdate(t);         fail(); } catch (IllegalStateException expected) {}
        try { realm.copyToRealmOrUpdate(ts);        fail(); } catch (IllegalStateException expected) {}
        try { realm.delete(AllTypes.class);         fail(); } catch (IllegalStateException expected) {}
        try { realm.deleteAll();                    fail(); } catch (IllegalStateException expected) {}

        try { realm.createObjectFromJson(AllTypesPrimaryKey.class, jsonObj);                fail(); } catch (IllegalStateException expected) {}
        try { realm.createObjectFromJson(AllTypesPrimaryKey.class, jsonObjStr);             fail(); } catch (IllegalStateException expected) {}
        try { realm.createObjectFromJson(NoPrimaryKeyNullTypes.class, jsonObjStream);       fail(); } catch (IllegalStateException expected) {}
        try { realm.createOrUpdateObjectFromJson(AllTypesPrimaryKey.class, jsonObj);        fail(); } catch (IllegalStateException expected) {}
        try { realm.createOrUpdateObjectFromJson(AllTypesPrimaryKey.class, jsonObjStr);     fail(); } catch (IllegalStateException expected) {}
        try { realm.createOrUpdateObjectFromJson(AllTypesPrimaryKey.class, jsonObjStream2); fail(); } catch (IllegalStateException expected) {}

        try { realm.createAllFromJson(AllTypesPrimaryKey.class, jsonArr);                   fail(); } catch (IllegalStateException expected) {}
        try { realm.createAllFromJson(AllTypesPrimaryKey.class, jsonArrStr);                fail(); } catch (IllegalStateException expected) {}
        try { realm.createAllFromJson(NoPrimaryKeyNullTypes.class, jsonArrStream);          fail(); } catch (IllegalStateException expected) {}
        try { realm.createOrUpdateAllFromJson(AllTypesPrimaryKey.class, jsonArr);           fail(); } catch (IllegalStateException expected) {}
        try { realm.createOrUpdateAllFromJson(AllTypesPrimaryKey.class, jsonArrStr);        fail(); } catch (IllegalStateException expected) {}
        try { realm.createOrUpdateAllFromJson(AllTypesPrimaryKey.class, jsonArrStream2);    fail(); } catch (IllegalStateException expected) {}
    }

    // TODO: re-introduce this test mocking the ReferenceQueue instead of relying on the GC
/*    // Check that FinalizerRunnable can free native resources (phantom refs)
    public void testReferenceCleaning() throws NoSuchFieldException, IllegalAccessException {
        testRealm.close();

        RealmConfiguration config = new RealmConfiguration.Builder(getContext()).name("myown").build();
        Realm.deleteRealm(config);
        testRealm = Realm.getInstance(config);

        // Manipulate field accessibility to facilitate testing
        Field realmFileReference = BaseRealm.class.getDeclaredField("sharedGroupManager");
        realmFileReference.setAccessible(true);
        Field contextField = SharedGroup.class.getDeclaredField("context");
        contextField.setAccessible(true);
        Field rowReferencesField = io.realm.internal.Context.class.getDeclaredField("rowReferences");
        rowReferencesField.setAccessible(true);

        SharedGroupManager realmFile = (SharedGroupManager) realmFileReference.get(testRealm);
        assertNotNull(realmFile);

        io.realm.internal.Context context = (io.realm.internal.Context) contextField.get(realmFile.getSharedGroup());
        assertNotNull(context);

        Map<Reference<?>, Integer> rowReferences = (Map<Reference<?>, Integer>) rowReferencesField.get(context);
        assertNotNull(rowReferences);

        // insert some rows, then give the thread some time to cleanup
        // we have 8 reference so far let's add more
        final int numberOfPopulateTest = 1000;
        final int numberOfObjects = 20;
        final int totalNumberOfReferences = 8 + numberOfObjects * 2 * numberOfPopulateTest;

        long tic = System.currentTimeMillis();
        for (int i = 0; i < numberOfPopulateTest; i++) {
            populateTestRealm(testRealm, numberOfObjects);
        }
        long toc = System.currentTimeMillis();
        Log.d(RealmTest.class.getName(), "Insertion time: " + (toc - tic));

        final int MAX_GC_RETRIES = 5;
        int numberOfRetries = 0;
        Log.i("GCing", "Hoping for the best");
        while (rowReferences.size() > 0 && numberOfRetries < MAX_GC_RETRIES) {
            SystemClock.sleep(TimeUnit.SECONDS.toMillis(1)); //1s
            TestHelper.allocGarbage(0);
            numberOfRetries++;
            System.gc();
        }
        context.cleanNativeReferences();

        // we can't guarantee that all references have been GC'ed but we should detect a decrease
        boolean isDecreasing = rowReferences.size() < totalNumberOfReferences;
        if (!isDecreasing) {
            fail("Native resources are not being closed");

        } else {
            android.util.Log.d(RealmTest.class.getName(), "References freed : "
                    + (totalNumberOfReferences - rowReferences.size()) + " out of " + totalNumberOfReferences);
        }
    }*/

    @Test
    public void createObject_cannotCreateDynamicRealmObject() {
        realm.beginTransaction();
        try {
            realm.createObject(DynamicRealmObject.class);
            fail();
        } catch (RealmException ignored) {
        }
    }

    @Test
    public void createObjectWithPrimaryKey() {
        realm.beginTransaction();
        AllJavaTypes obj = realm.createObject(AllJavaTypes.class, 42);
        assertEquals(1, realm.where(AllJavaTypes.class).count());
        assertEquals(42, obj.getFieldLong());
    }

    @Test
    public void createObjectWithPrimaryKey_noPrimaryKeyField() {
        realm.beginTransaction();
        try {
            realm.createObject(AllTypes.class, 42);
            fail();
        } catch (IllegalStateException ignored) {
        }
    }

    @Test
    public void createObjectWithPrimaryKey_wrongValueType() {
        realm.beginTransaction();
        try {
            realm.createObject(AllJavaTypes.class, "fortyTwo");
            fail();
        } catch (IllegalArgumentException ignored) {
        }
    }

    @Test
    public void createObjectWithPrimaryKey_valueAlreadyExists() {
        realm.beginTransaction();
        realm.createObject(AllJavaTypes.class, 42);
        try {
            realm.createObject(AllJavaTypes.class, 42);
            fail();
        } catch (RealmPrimaryKeyConstraintException ignored) {
        }
    }

    @Test
    public void createObjectWithPrimaryKey_null() {
        // Byte
        realm.beginTransaction();
        PrimaryKeyAsBoxedByte primaryKeyAsBoxedByte = realm.createObject(PrimaryKeyAsBoxedByte.class, null);
        realm.commitTransaction();
        assertEquals(1, realm.where(PrimaryKeyAsBoxedByte.class).count());
        assertNull(primaryKeyAsBoxedByte.getId());

        // Short
        realm.beginTransaction();
        PrimaryKeyAsBoxedShort primaryKeyAsBoxedShort = realm.createObject(PrimaryKeyAsBoxedShort.class, null);
        realm.commitTransaction();
        assertEquals(1, realm.where(PrimaryKeyAsBoxedShort.class).count());
        assertNull(primaryKeyAsBoxedShort.getId());

        // Integer
        realm.beginTransaction();
        PrimaryKeyAsBoxedInteger primaryKeyAsBoxedInteger = realm.createObject(PrimaryKeyAsBoxedInteger.class, null);
        realm.commitTransaction();
        assertEquals(1, realm.where(PrimaryKeyAsBoxedInteger.class).count());
        assertNull(primaryKeyAsBoxedInteger.getId());

        // Long
        realm.beginTransaction();
        PrimaryKeyAsBoxedLong primaryKeyAsBoxedLong = realm.createObject(PrimaryKeyAsBoxedLong.class, null);
        realm.commitTransaction();
        assertEquals(1, realm.where(PrimaryKeyAsBoxedLong.class).count());
        assertNull(primaryKeyAsBoxedLong.getId());

        // String
        realm.beginTransaction();
        PrimaryKeyAsString primaryKeyAsString = realm.createObject(PrimaryKeyAsString.class, null);
        realm.commitTransaction();
        assertEquals(1, realm.where(PrimaryKeyAsString.class).count());
        assertNull(primaryKeyAsString.getName());
    }

    @Test
    public void createObjectWithPrimaryKey_nullOnRequired() {
        realm.beginTransaction();

        // Byte
        try {
            realm.createObject(PrimaryKeyRequiredAsBoxedByte.class, null);
            fail();
        } catch (IllegalArgumentException ignored) {
        }

        // Short
        try {
            realm.createObject(PrimaryKeyRequiredAsBoxedShort.class, null);
            fail();
        } catch (IllegalArgumentException ignored) {
        }

        // Integer
        try {
            realm.createObject(PrimaryKeyRequiredAsBoxedInteger.class, null);
            fail();
        } catch (IllegalArgumentException ignored) {
        }

        // Long
        try {
            realm.createObject(PrimaryKeyRequiredAsBoxedLong.class, null);
            fail();
        } catch (IllegalArgumentException ignored) {
        }

        // String
        try {
            realm.createObject(PrimaryKeyRequiredAsString.class, null);
            fail();
        } catch (IllegalArgumentException ignored) {
        }

        realm.cancelTransaction();
    }

    @Test
    public void createObjectWithPrimaryKey_nullDuplicated() {
        realm.beginTransaction();

        // Byte
        realm.createObject(PrimaryKeyAsBoxedByte.class, null);
        try {
            realm.createObject(PrimaryKeyAsBoxedByte.class, null);
            fail();
        } catch (RealmPrimaryKeyConstraintException ignored) {
        }

        // Short
        realm.createObject(PrimaryKeyAsBoxedShort.class, null);
        try {
            realm.createObject(PrimaryKeyAsBoxedShort.class, null);
            fail();
        } catch (RealmPrimaryKeyConstraintException ignored) {
        }

        // Integer
        realm.createObject(PrimaryKeyAsBoxedInteger.class, null);
        try {
            realm.createObject(PrimaryKeyAsBoxedInteger.class, null);
            fail();
        } catch (RealmPrimaryKeyConstraintException ignored) {
        }

        // Long
        realm.createObject(PrimaryKeyAsBoxedLong.class, null);
        try {
            realm.createObject(PrimaryKeyAsBoxedLong.class, null);
            fail();
        } catch (RealmPrimaryKeyConstraintException ignored) {
        }

        // String
        realm.createObject(PrimaryKeyAsString.class, null);
        try {
            realm.createObject(PrimaryKeyAsString.class, null);
            fail();
        } catch (RealmPrimaryKeyConstraintException ignored) {
        }

        realm.cancelTransaction();
    }

    // Test close Realm in another thread different from where it is created.
    @Test
    public void close_differentThread() throws InterruptedException {
        final CountDownLatch latch = new CountDownLatch(1);
        final AssertionFailedError threadAssertionError[] = new AssertionFailedError[1];

        final Thread thatThread = new Thread(new Runnable() {
            @Override
            public void run() {
                try {
                    realm.close();
                    threadAssertionError[0] = new AssertionFailedError(
                            "Close realm in a different thread should throw IllegalStateException.");
                } catch (IllegalStateException ignored) {
                }
                latch.countDown();
            }
        });
        thatThread.start();

        // Timeout should never happen
        latch.await();
        if (threadAssertionError[0] != null) {
            throw threadAssertionError[0];
        }
        // After exception thrown in another thread, nothing should be changed to the realm in this thread.
        realm.checkIfValid();
        realm.close();
        realm = null;
    }

    @Test
    public void isClosed() {
        assertFalse(realm.isClosed());
        realm.close();
        assertTrue(realm.isClosed());
    }

    // Test Realm#isClosed() in another thread different from where it is created.
    @Test
    public void isClosed_differentThread() throws InterruptedException {
        final CountDownLatch latch = new CountDownLatch(1);
        final AssertionFailedError threadAssertionError[] = new AssertionFailedError[1];

        final Thread thatThread = new Thread(new Runnable() {
            @Override
            public void run() {
                try {
                    realm.isClosed();
                    threadAssertionError[0] = new AssertionFailedError(
                            "Call isClosed() of Realm instance in a different thread should throw IllegalStateException.");
                } catch (IllegalStateException ignored) {
                }
                latch.countDown();
            }
        });
        thatThread.start();

        // Timeout should never happen
        latch.await();
        if (threadAssertionError[0] != null) {
            throw threadAssertionError[0];
        }
        // After exception thrown in another thread, nothing should be changed to the realm in this thread.
        realm.checkIfValid();
        assertFalse(realm.isClosed());
        realm.close();
    }

    // Realm validation & initialization is done once, still ColumnIndices
    // should be populated for the subsequent Realm sharing the same configuration
    // even if we skip initialization & validation
    @Test
    public void columnIndicesIsPopulatedWhenSkippingInitialization() throws Throwable {
        final RealmConfiguration realmConfiguration = configFactory.createConfiguration("columnIndices");
        final Exception threadError[] = new Exception[1];
        final CountDownLatch bgRealmOpened = new CountDownLatch(1);
        final CountDownLatch mainThreadRealmDone = new CountDownLatch(1);
        final CountDownLatch bgRealmClosed = new CountDownLatch(1);

        new Thread(new Runnable() {
            @Override
            public void run() {
                Realm realm = Realm.getInstance(realmConfiguration); // This will populate columnIndices
                try {
                    bgRealmOpened.countDown();
                    TestHelper.awaitOrFail(mainThreadRealmDone);
                    realm.close();
                    bgRealmClosed.countDown();
                } catch (Exception e) {
                    threadError[0] = e;
                } finally {
                    if (!realm.isClosed()) {
                        realm.close();
                    }
                }
            }
        }).start();

        TestHelper.awaitOrFail(bgRealmOpened);
        Realm realm = Realm.getInstance(realmConfiguration);
        realm.where(AllTypes.class).equalTo("columnString", "Foo").findAll(); // This would crash if columnIndices == null
        realm.close();
        mainThreadRealmDone.countDown();
        TestHelper.awaitOrFail(bgRealmClosed);
        if (threadError[0] != null) {
            throw threadError[0];
        }
    }

    @Test
    public void isInTransaction() {
        assertFalse(realm.isInTransaction());
        realm.beginTransaction();
        assertTrue(realm.isInTransaction());
        realm.commitTransaction();
        assertFalse(realm.isInTransaction());
        realm.beginTransaction();
        assertTrue(realm.isInTransaction());
        realm.cancelTransaction();
        assertFalse(realm.isInTransaction());
    }

    // test for https://github.com/realm/realm-java/issues/1646
    @Test
    public void closingRealmWhileOtherThreadIsOpeningRealm() throws Exception {
        final CountDownLatch startLatch = new CountDownLatch(1);
        final CountDownLatch endLatch = new CountDownLatch(1);

        final List<Exception> exception = new ArrayList<Exception>();

        new Thread() {
            @Override
            public void run() {
                try {
                    startLatch.await();
                } catch (InterruptedException e) {
                    exception.add(e);
                    return;
                }

                final Realm realm = Realm.getInstance(realmConfig);
                try {
                    realm.where(AllTypes.class).equalTo("columnLong", 0L).findFirst();
                } catch (Exception e) {
                    exception.add(e);
                } finally {
                    endLatch.countDown();
                    realm.close();
                }
            }
        }.start();

        // prevent for another thread to enter Realm.createAndValidate().
        synchronized (BaseRealm.class) {
            startLatch.countDown();

            // wait for another thread's entering Realm.createAndValidate().
            SystemClock.sleep(100L);

            realm.close();
            realm = null;
        }

        endLatch.await();

        if (!exception.isEmpty()) {
            throw exception.get(0);
        }
    }

    // Bug reported https://github.com/realm/realm-java/issues/1728.
    // Root cause is validatedRealmFiles will be cleaned when any thread's Realm ref counter reach 0.
    @Test
    public void openRealmWhileTransactionInAnotherThread() throws Exception {
        final CountDownLatch realmOpenedInBgLatch = new CountDownLatch(1);
        final CountDownLatch realmClosedInFgLatch = new CountDownLatch(1);
        final CountDownLatch transBeganInBgLatch = new CountDownLatch(1);
        final CountDownLatch fgFinishedLatch = new CountDownLatch(1);
        final CountDownLatch bgFinishedLatch = new CountDownLatch(1);
        final List<Exception> exception = new ArrayList<Exception>();

        // Step 1: testRealm is opened already.

        Thread thread = new Thread(new Runnable() {
            @Override
            public void run() {
                // Step 2: Open realm in background thread.
                Realm realm = Realm.getInstance(realmConfig);
                realmOpenedInBgLatch.countDown();
                try {
                    realmClosedInFgLatch.await();
                } catch (InterruptedException e) {
                    exception.add(e);
                    realm.close();
                    return;
                }

                // Step 4: Start transaction in background
                realm.beginTransaction();
                transBeganInBgLatch.countDown();
                try {
                    fgFinishedLatch.await();
                } catch (InterruptedException e) {
                    exception.add(e);
                }
                // Step 6: Cancel Transaction and close realm in background
                realm.cancelTransaction();
                realm.close();
                bgFinishedLatch.countDown();
            }
        });
        thread.start();

        realmOpenedInBgLatch.await();
        // Step 3: Close all realm instances in foreground thread.
        realm.close();
        realmClosedInFgLatch.countDown();
        transBeganInBgLatch.await();

        // Step 5: Get a new Realm instance in foreground
        realm = Realm.getInstance(realmConfig);
        fgFinishedLatch.countDown();
        bgFinishedLatch.await();

        if (!exception.isEmpty()) {
            throw exception.get(0);
        }
    }

    @Test
    public void isEmpty() {
        RealmConfiguration realmConfig = configFactory.createConfiguration("empty_test.realm");
        Realm emptyRealm = Realm.getInstance(realmConfig);

        assertTrue(emptyRealm.isEmpty());

        emptyRealm.beginTransaction();
        PrimaryKeyAsLong obj = new PrimaryKeyAsLong();
        obj.setId(1);
        obj.setName("Foo");
        emptyRealm.copyToRealm(obj);
        assertFalse(emptyRealm.isEmpty());
        emptyRealm.cancelTransaction();

        assertTrue(emptyRealm.isEmpty());

        emptyRealm.beginTransaction();
        obj = new PrimaryKeyAsLong();
        obj.setId(1);
        obj.setName("Foo");
        emptyRealm.copyToRealm(obj);
        emptyRealm.commitTransaction();

        assertFalse(emptyRealm.isEmpty());

        emptyRealm.close();
    }

    @Test
    public void copyFromRealm_invalidObjectThrows() {
        realm.beginTransaction();
        AllTypes obj = realm.createObject(AllTypes.class);
        obj.deleteFromRealm();
        realm.commitTransaction();

        try {
            realm.copyFromRealm(obj);
            fail();
        } catch (IllegalArgumentException ignored) {
        }

        try {
            realm.copyFromRealm(new AllTypes());
            fail();
        } catch (IllegalArgumentException ignored) {
        }
    }

    @Test
    public void copyFromRealm_invalidDepthThrows() {
        realm.beginTransaction();
        AllTypes obj = realm.createObject(AllTypes.class);
        realm.commitTransaction();
        thrown.expect(IllegalArgumentException.class);
        realm.copyFromRealm(obj, -1);
    }

    @Test
    public void copyFromRealm() {
        populateTestRealm();
        AllTypes realmObject = realm.where(AllTypes.class).findAllSorted("columnLong").first();
        AllTypes unmanagedObject = realm.copyFromRealm(realmObject);
        assertArrayEquals(realmObject.getColumnBinary(), unmanagedObject.getColumnBinary());
        assertEquals(realmObject.getColumnString(), unmanagedObject.getColumnString());
        assertEquals(realmObject.getColumnLong(), unmanagedObject.getColumnLong());
        assertEquals(realmObject.getColumnFloat(), unmanagedObject.getColumnFloat(), 0.00000000001);
        assertEquals(realmObject.getColumnDouble(), unmanagedObject.getColumnDouble(), 0.00000000001);
        assertEquals(realmObject.isColumnBoolean(), unmanagedObject.isColumnBoolean());
        assertEquals(realmObject.getColumnDate(), unmanagedObject.getColumnDate());
    }

    @Test
    public void copyFromRealm_newCopyEachTime() {
        populateTestRealm();
        AllTypes realmObject = realm.where(AllTypes.class).findAllSorted("columnLong").first();
        AllTypes unmanagedObject1 = realm.copyFromRealm(realmObject);
        AllTypes unmanagedObject2 = realm.copyFromRealm(realmObject);
        assertFalse(unmanagedObject1 == unmanagedObject2);
        assertNotSame(unmanagedObject1, unmanagedObject2);
    }

    // Test that the object graph is copied as it is and no extra copies are made
    // 1) (A -> B/[B,C])
    // 2) (C -> B/[B,A])
    // A copy should result in only 3 distinct objects
    @Test
    public void copyFromRealm_cyclicObjectGraph() {
        realm.beginTransaction();
        CyclicType objA = realm.createObject(CyclicType.class);
        objA.setName("A");
        CyclicType objB = realm.createObject(CyclicType.class);
        objB.setName("B");
        CyclicType objC = realm.createObject(CyclicType.class);
        objC.setName("C");
        objA.setObject(objB);
        objC.setObject(objB);
        objA.getObjects().add(objB);
        objA.getObjects().add(objC);
        objC.getObjects().add(objB);
        objC.getObjects().add(objA);
        realm.commitTransaction();

        CyclicType copyA = realm.copyFromRealm(objA);
        CyclicType copyB = copyA.getObject();
        CyclicType copyC = copyA.getObjects().get(1);

        assertEquals("A", copyA.getName());
        assertEquals("B", copyB.getName());
        assertEquals("C", copyC.getName());

        // Assert object equality on the object graph
        assertTrue(copyA.getObject() == copyC.getObject());
        assertTrue(copyA.getObjects().get(0) == copyC.getObjects().get(0));
        assertTrue(copyA == copyC.getObjects().get(1));
        assertTrue(copyC == copyA.getObjects().get(1));
    }

    // Test that for (A -> B -> C) for maxDepth = 1, result is (A -> B -> null)
    @Test
    public void copyFromRealm_checkMaxDepth() {
        realm.beginTransaction();
        CyclicType objA = realm.createObject(CyclicType.class);
        objA.setName("A");
        CyclicType objB = realm.createObject(CyclicType.class);
        objB.setName("B");
        CyclicType objC = realm.createObject(CyclicType.class);
        objC.setName("C");
        objA.setObject(objB);
        objC.setObject(objC);
        objA.getObjects().add(objB);
        objA.getObjects().add(objC);
        realm.commitTransaction();

        CyclicType copyA = realm.copyFromRealm(objA, 1);

        assertNull(copyA.getObject().getObject());
    }

    // Test that depth restriction is calculated from the top-most encountered object, i.e. it is possible for some
    // objects to exceed the depth limit.
    // A -> B -> C -> D -> E
    // A -> D -> E
    // D is both at depth 1 and 3. For maxDepth = 3, E should still be copied.
    @Test
    public void copyFromRealm_sameObjectDifferentDepths() {
        realm.beginTransaction();
        CyclicType objA = realm.createObject(CyclicType.class);
        objA.setName("A");
        CyclicType objB = realm.createObject(CyclicType.class);
        objB.setName("B");
        CyclicType objC = realm.createObject(CyclicType.class);
        objC.setName("C");
        CyclicType objD = realm.createObject(CyclicType.class);
        objD.setName("D");
        CyclicType objE = realm.createObject(CyclicType.class);
        objE.setName("E");
        objA.setObject(objB);
        objB.setObject(objC);
        objC.setObject(objD);
        objD.setObject(objE);
        objA.setOtherObject(objD);
        realm.commitTransaction();

        // object is filled before otherObject (because of field order - WARNING: Not guaranteed)
        // this means that the object will be encountered first time at max depth, so E will not be copied.
        // If the object cache does not handle this, otherObject will be wrong.
        CyclicType copyA = realm.copyFromRealm(objA, 3);
        assertEquals("E", copyA.getOtherObject().getObject().getName());
    }

    @Test
    public void copyFromRealm_list_invalidListThrows() {
        realm.beginTransaction();
        AllTypes object = realm.createObject(AllTypes.class);
        List<AllTypes> list = new RealmList<AllTypes>(object);
        object.deleteFromRealm();
        realm.commitTransaction();

        thrown.expect(IllegalArgumentException.class);
        realm.copyFromRealm(list);
    }

    @Test
    public void copyFromRealm_list_invalidDepthThrows() {
        RealmResults<AllTypes> results = realm.where(AllTypes.class).findAll();
        thrown.expect(IllegalArgumentException.class);
        realm.copyFromRealm(results, -1);
    }

    // Test that the same Realm objects in a list result in the same Java in-memory copy.
    // List: A -> [(B -> C), (B -> C)] should result in only 2 copied objects A and B and not A1, B1, A2, B2
    @Test
    public void copyFromRealm_list_sameElements() {
        realm.beginTransaction();
        CyclicType objA = realm.createObject(CyclicType.class);
        objA.setName("A");
        CyclicType objB = realm.createObject(CyclicType.class);
        objB.setName("B");
        CyclicType objC = realm.createObject(CyclicType.class);
        objC.setName("C");
        objB.setObject(objC);
        objA.getObjects().add(objB);
        objA.getObjects().add(objB);
        realm.commitTransaction();

        List<CyclicType> results = realm.copyFromRealm(objA.getObjects());
        assertEquals(2, results.size());
        assertEquals("B", results.get(0).getName());
        assertTrue(results.get(0) == results.get(1));
    }

    @Test
    public void copyFromRealm_dynamicRealmObjectThrows() {
        realm.beginTransaction();
        AllTypes obj = realm.createObject(AllTypes.class);
        realm.commitTransaction();
        DynamicRealmObject dObj = new DynamicRealmObject(obj);

        try {
            realm.copyFromRealm(dObj);
            fail();
        } catch (IllegalArgumentException ignored) {
        }
    }

    @Test
    public void copyFromRealm_dynamicRealmListThrows() {
        DynamicRealm dynamicRealm = DynamicRealm.getInstance(realm.getConfiguration());
        dynamicRealm.beginTransaction();
        RealmList<DynamicRealmObject> dynamicList = dynamicRealm.createObject(AllTypes.CLASS_NAME).getList(AllTypes.FIELD_REALMLIST);
        DynamicRealmObject dObj = dynamicRealm.createObject(Dog.CLASS_NAME);
        dynamicList.add(dObj);
        dynamicRealm.commitTransaction();
        try {
            realm.copyFromRealm(dynamicList);
            fail();
        } catch (IllegalArgumentException ignored) {
        } finally {
            dynamicRealm.close();
        }
    }

    // Test if close can be called from Realm change listener when there is no other listeners
    @Test
    public void closeRealmInChangeListener() {
        realm.close();
        final CountDownLatch signalTestFinished = new CountDownLatch(1);
        HandlerThread handlerThread = new HandlerThread("background");
        handlerThread.start();
        final Handler handler = new Handler(handlerThread.getLooper());
        handler.post(new Runnable() {
            @Override
            public void run() {
                final Realm realm = Realm.getInstance(realmConfig);
                final RealmChangeListener<Realm> listener = new RealmChangeListener<Realm>() {
                    @Override
                    public void onChange(Realm object) {
                        if (realm.where(AllTypes.class).count() == 1) {
                            realm.removeChangeListener(this);
                            realm.close();
                            signalTestFinished.countDown();
                        }
                    }
                };

                realm.addChangeListener(listener);

                realm.executeTransactionAsync(new Realm.Transaction() {
                    @Override
                    public void execute(Realm realm) {
                        realm.createObject(AllTypes.class);
                    }
                });
            }
        });
        TestHelper.awaitOrFail(signalTestFinished);
    }

    // Test if close can be called from Realm change listener when there is a listener on empty Realm Object
    @Test
    @RunTestInLooperThread
    public void closeRealmInChangeListenerWhenThereIsListenerOnEmptyObject() {
        final Realm realm = looperThread.realm;
        final RealmChangeListener<AllTypes> dummyListener = new RealmChangeListener<AllTypes>() {
            @Override
            public void onChange(AllTypes object) {
            }
        };

        // Change listener on Realm
        final RealmChangeListener<Realm> listener = new RealmChangeListener<Realm>() {
            @Override
            public void onChange(Realm object) {
                if (realm.where(AllTypes.class).count() == 1) {
                    realm.removeChangeListener(this);
                    realm.close();
                    looperThread.postRunnable(new Runnable() {
                        @Override
                        public void run() {
                            looperThread.testComplete();
                        }
                    });
                }
            }
        };
        realm.addChangeListener(listener);

        // Change listener on Empty Object
        final AllTypes allTypes = realm.where(AllTypes.class).findFirstAsync();
        allTypes.addChangeListener(dummyListener);

        realm.executeTransactionAsync(new Realm.Transaction() {
            @Override
            public void execute(Realm realm) {
                realm.createObject(AllTypes.class);
            }
        });
    }

    // Test if close can be called from Realm change listener when there is an listener on non-empty Realm Object
    @Test
    @RunTestInLooperThread
    public void closeRealmInChangeListenerWhenThereIsListenerOnObject() {
        final Realm realm = looperThread.realm;
        final RealmChangeListener<AllTypes> dummyListener = new RealmChangeListener<AllTypes>() {
            @Override
            public void onChange(AllTypes object) {
            }
        };
        final RealmChangeListener<Realm> listener = new RealmChangeListener<Realm>() {
            @Override
            public void onChange(Realm object) {
                if (realm.where(AllTypes.class).count() == 2) {
                    realm.removeChangeListener(this);
                    realm.close();

                    // End test after next looper event to ensure that all listeners were called.
                    looperThread.postRunnable(new Runnable() {
                        @Override
                        public void run() {
                            looperThread.testComplete();
                        }
                    });
                }
            }
        };

        realm.addChangeListener(listener);

        realm.beginTransaction();
        realm.createObject(AllTypes.class);
        realm.commitTransaction();

        // Step 1: Change listener on Realm Object
        final AllTypes allTypes = realm.where(AllTypes.class).findFirst();
        allTypes.addChangeListener(dummyListener);
        realm.executeTransactionAsync(new Realm.Transaction() {
            @Override
            public void execute(Realm realm) {
                realm.createObject(AllTypes.class);
            }
        });
    }

    // Test if close can be called from Realm change listener when there is an listener on RealmResults
    @Test
    @RunTestInLooperThread
    public void closeRealmInChangeListenerWhenThereIsListenerOnResults() {
        final Realm realm = looperThread.realm;
        final RealmChangeListener<RealmResults<AllTypes>> dummyListener = new RealmChangeListener<RealmResults<AllTypes>>() {
            @Override
            public void onChange(RealmResults<AllTypes> object) {
            }
        };
        final RealmChangeListener<Realm> listener = new RealmChangeListener<Realm>() {
            @Override
            public void onChange(Realm object) {
                if (realm.where(AllTypes.class).count() == 1) {
                    realm.removeChangeListener(this);
                    realm.close();
                    looperThread.postRunnable(new Runnable() {
                        @Override
                        public void run() {
                            looperThread.testComplete();
                        }
                    });
                }
            }
        };

        realm.addChangeListener(listener);

        // Step 1: Change listener on Realm results
        RealmResults<AllTypes> results = realm.where(AllTypes.class).findAll();
        results.addChangeListener(dummyListener);

        realm.executeTransactionAsync(new Realm.Transaction() {
            @Override
            public void execute(Realm realm) {
                realm.createObject(AllTypes.class);
            }
        });
    }

    @Test
    @RunTestInLooperThread
    public void addChangeListener_throwOnAddingNullListenerFromLooperThread() {
        final Realm realm = looperThread.realm;

        try {
            realm.addChangeListener(null);
            fail("adding null change listener must throw an exception.");
        } catch (IllegalArgumentException ignore) {
        } finally {
            looperThread.testComplete();
        }
    }

    @Test
    public void addChangeListener_throwOnAddingNullListenerFromNonLooperThread() throws Throwable {
        TestHelper.executeOnNonLooperThread(new TestHelper.Task() {
            @Override
            public void run() throws Exception {
                final Realm realm = Realm.getInstance(realmConfig);

                //noinspection TryFinallyCanBeTryWithResources
                try {
                    realm.addChangeListener(null);
                    fail("adding null change listener must throw an exception.");
                } catch (IllegalArgumentException ignore) {
                } finally {
                    realm.close();
                }
            }
        });
    }

    @Test
    @RunTestInLooperThread
    public void removeChangeListener_throwOnRemovingNullListenerFromLooperThread() {
        final Realm realm = looperThread.realm;

        try {
            realm.removeChangeListener(null);
            fail("removing null change listener must throw an exception.");
        } catch (IllegalArgumentException ignore) {
        } finally {
            looperThread.testComplete();
        }
    }

    @Test
    public void removeChangeListener_throwOnRemovingNullListenerFromNonLooperThread() throws Throwable {
        TestHelper.executeOnNonLooperThread(new TestHelper.Task() {
            @Override
            public void run() throws Exception {
                final Realm realm = Realm.getInstance(realmConfig);

                //noinspection TryFinallyCanBeTryWithResources
                try {
                    realm.removeChangeListener(null);
                    fail("removing null change listener must throw an exception.");
                } catch (IllegalArgumentException ignore) {
                } finally {
                    realm.close();
                }
            }
        });
    }

    @Test
    public void removeChangeListenerThrowExceptionOnNonLooperThread() {
        final CountDownLatch signalTestFinished = new CountDownLatch(1);
        Thread thread = new Thread(new Runnable() {
            @Override
            public void run() {
                Realm realm = Realm.getInstance(realmConfig);
                try {
                    realm.removeChangeListener(new RealmChangeListener<Realm>() {
                        @Override
                        public void onChange(Realm object) {
                        }
                    });
                    fail("Should not be able to invoke removeChangeListener");
                } catch (IllegalStateException ignored) {
                } finally {
                    realm.close();
                    signalTestFinished.countDown();
                }
            }
        });
        thread.start();

        try {
            TestHelper.awaitOrFail(signalTestFinished);
        } finally {
            thread.interrupt();
        }
    }

    @Test
    public void removeAllChangeListenersThrowExceptionOnNonLooperThread() {
        final CountDownLatch signalTestFinished = new CountDownLatch(1);
        Thread thread = new Thread(new Runnable() {
            @Override
            public void run() {
                Realm realm = Realm.getInstance(realmConfig);
                try {
                    realm.removeAllChangeListeners();
                    fail("Should not be able to invoke removeChangeListener");
                } catch (IllegalStateException ignored) {
                } finally {
                    realm.close();
                    signalTestFinished.countDown();
                }
            }
        });
        thread.start();

        try {
            TestHelper.awaitOrFail(signalTestFinished);
        } finally {
            thread.interrupt();
        }
    }

    @Test
    public void deleteAll() {
        realm.beginTransaction();
        realm.createObject(AllTypes.class);
        realm.createObject(Owner.class).setCat(realm.createObject(Cat.class));
        realm.commitTransaction();

        assertEquals(1, realm.where(AllTypes.class).count());
        assertEquals(1, realm.where(Owner.class).count());
        assertEquals(1, realm.where(Cat.class).count());

        realm.beginTransaction();
        realm.deleteAll();
        realm.commitTransaction();

        assertEquals(0, realm.where(AllTypes.class).count());
        assertEquals(0, realm.where(Owner.class).count());
        assertEquals(0, realm.where(Cat.class).count());
        assertTrue(realm.isEmpty());
    }

    @Test
    public void waitForChange_emptyDataChange() throws InterruptedException {
        final CountDownLatch bgRealmOpened = new CountDownLatch(1);
        final CountDownLatch bgRealmClosed = new CountDownLatch(1);
        final AtomicBoolean bgRealmChangeResult = new AtomicBoolean(false);
        final AtomicLong bgRealmWaitForChangeResult = new AtomicLong(0);

        // wait in background
        final CountDownLatch signalTestFinished = new CountDownLatch(1);
        Thread thread = new Thread(new Runnable() {
            @Override
            public void run() {
                Realm realm = Realm.getInstance(realmConfig);
                bgRealmOpened.countDown();
                bgRealmChangeResult.set(realm.waitForChange());
                bgRealmWaitForChangeResult.set(realm.where(AllTypes.class).count());
                realm.close();
                bgRealmClosed.countDown();
            }
        });
        thread.start();

        TestHelper.awaitOrFail(bgRealmOpened);
        realm.beginTransaction();
        realm.commitTransaction();
        TestHelper.awaitOrFail(bgRealmClosed);
        assertTrue(bgRealmChangeResult.get());
        assertEquals(0, bgRealmWaitForChangeResult.get());
    }

    @Test
    public void waitForChange_withDataChange() throws InterruptedException {
        final CountDownLatch bgRealmOpened = new CountDownLatch(1);
        final CountDownLatch bgRealmClosed = new CountDownLatch(1);
        final AtomicBoolean bgRealmChangeResult = new AtomicBoolean(false);
        final AtomicLong bgRealmWaitForChangeResult = new AtomicLong(0);

        // wait in background
        final CountDownLatch signalTestFinished = new CountDownLatch(1);
        Thread thread = new Thread(new Runnable() {
            @Override
            public void run() {
                Realm realm = Realm.getInstance(realmConfig);
                bgRealmOpened.countDown();
                bgRealmChangeResult.set(realm.waitForChange());
                bgRealmWaitForChangeResult.set(realm.where(AllTypes.class).count());
                realm.close();
                bgRealmClosed.countDown();
            }
        });
        thread.start();

        TestHelper.awaitOrFail(bgRealmOpened);
        populateTestRealm();
        TestHelper.awaitOrFail(bgRealmClosed);
        assertTrue(bgRealmChangeResult.get());
        assertEquals(TEST_DATA_SIZE, bgRealmWaitForChangeResult.get());
    }

    @Test
    public void waitForChange_syncBackgroundRealmResults() throws InterruptedException {
        final CountDownLatch bgRealmOpened = new CountDownLatch(1);
        final CountDownLatch bgRealmClosed = new CountDownLatch(1);
        final AtomicBoolean bgRealmChangeResult = new AtomicBoolean(false);
        final AtomicLong bgRealmResultSize = new AtomicLong(0);

        // wait in background
        final CountDownLatch signalTestFinished = new CountDownLatch(1);
        Thread thread = new Thread(new Runnable() {
            @Override
            public void run() {
                Realm realm = Realm.getInstance(realmConfig);
                RealmResults<AllTypes> results = realm.where(AllTypes.class).findAll();
                // first make sure the results is empty
                bgRealmResultSize.set(results.size());
                bgRealmOpened.countDown();
                bgRealmChangeResult.set(realm.waitForChange());
                bgRealmResultSize.set(results.size());
                realm.close();
                bgRealmClosed.countDown();
            }
        });
        thread.start();

        TestHelper.awaitOrFail(bgRealmOpened);
        // background result should be empty
        assertEquals(0, bgRealmResultSize.get());
        populateTestRealm();
        TestHelper.awaitOrFail(bgRealmClosed);
        assertTrue(bgRealmChangeResult.get());
        // Once RealmResults are synchronized after waitForChange, the result size should be what we expect
        assertEquals(TEST_DATA_SIZE, bgRealmResultSize.get());
    }

    @Test
    public void stopWaitForChange() throws InterruptedException {
        final CountDownLatch bgRealmOpened = new CountDownLatch(1);
        final CountDownLatch bgRealmClosed = new CountDownLatch(1);
        final AtomicBoolean bgRealmChangeResult = new AtomicBoolean(true);
        final AtomicReference<Realm> bgRealm = new AtomicReference<Realm>();

        // wait in background
        new Thread(new Runnable() {
            @Override
            public void run() {
                Realm realm = Realm.getInstance(realmConfig);
                bgRealm.set(realm);
                bgRealmOpened.countDown();
                bgRealmChangeResult.set(realm.waitForChange());
                realm.close();
                bgRealmClosed.countDown();
            }
        }).start();

        TestHelper.awaitOrFail(bgRealmOpened);
        Thread.sleep(200);
        bgRealm.get().stopWaitForChange();
        TestHelper.awaitOrFail(bgRealmClosed);
        assertFalse(bgRealmChangeResult.get());
    }

    // Test if waitForChange doesn't blocks once stopWaitForChange has been called before.
    @Test
    public void waitForChange_stopWaitForChangeDisablesWaiting() throws InterruptedException {
        final CountDownLatch bgRealmOpened = new CountDownLatch(1);
        final CountDownLatch bgRealmStopped = new CountDownLatch(1);
        final CountDownLatch bgRealmClosed = new CountDownLatch(1);
        final AtomicBoolean bgRealmFirstWaitResult = new AtomicBoolean(true);
        final AtomicBoolean bgRealmSecondWaitResult = new AtomicBoolean(false);
        final AtomicReference<Realm> bgRealm = new AtomicReference<Realm>();

        // wait in background
        new Thread(new Runnable() {
            @Override
            public void run() {
                Realm realm = Realm.getInstance(realmConfig);
                bgRealm.set(realm);
                bgRealmOpened.countDown();
                bgRealmFirstWaitResult.set(realm.waitForChange());
                bgRealmStopped.countDown();
                bgRealmSecondWaitResult.set(realm.waitForChange());
                realm.close();
                bgRealmClosed.countDown();
            }
        }).start();

        TestHelper.awaitOrFail(bgRealmOpened);
        bgRealm.get().stopWaitForChange();
        TestHelper.awaitOrFail(bgRealmStopped);
        assertFalse(bgRealmFirstWaitResult.get());
        TestHelper.awaitOrFail(bgRealmClosed);
        assertFalse(bgRealmSecondWaitResult.get());
    }

    // Test if waitForChange still blocks if stopWaitForChange has been called for a realm in a different thread.
    @Test
    public void waitForChange_blockSpecificThreadOnly() throws InterruptedException {
        final CountDownLatch bgRealmsOpened = new CountDownLatch(2);
        final CountDownLatch bgRealmsClosed = new CountDownLatch(2);
        final AtomicBoolean bgRealmFirstWaitResult = new AtomicBoolean(true);
        final AtomicBoolean bgRealmSecondWaitResult = new AtomicBoolean(false);
        final AtomicLong bgRealmWaitForChangeResult = new AtomicLong(0);
        final AtomicReference<Realm> bgRealm = new AtomicReference<Realm>();

        // wait in background
        Thread thread1 = new Thread(new Runnable() {
            @Override
            public void run() {
                Realm realm = Realm.getInstance(realmConfig);
                bgRealm.set(realm);
                bgRealmsOpened.countDown();
                bgRealmFirstWaitResult.set(realm.waitForChange());
                realm.close();
                bgRealmsClosed.countDown();
            }
        });

        Thread thread2 = new Thread(new Runnable() {
            @Override
            public void run() {
                Realm realm = Realm.getInstance(realmConfig);
                bgRealmsOpened.countDown();
                bgRealmSecondWaitResult.set(realm.waitForChange());
                bgRealmWaitForChangeResult.set(realm.where(AllTypes.class).count());
                realm.close();
                bgRealmsClosed.countDown();
            }
        });
        thread1.start();
        thread2.start();

        TestHelper.awaitOrFail(bgRealmsOpened);
        bgRealm.get().stopWaitForChange();
        // wait for Thread 2 to wait
        Thread.sleep(500);
        populateTestRealm();
        TestHelper.awaitOrFail(bgRealmsClosed);
        assertFalse(bgRealmFirstWaitResult.get());
        assertTrue(bgRealmSecondWaitResult.get());
        assertEquals(TEST_DATA_SIZE, bgRealmWaitForChangeResult.get());
    }

    // Check if waitForChange() does not respond to Thread.interrupt().
    @Test
    public void waitForChange_interruptingThread() throws InterruptedException {
        final CountDownLatch bgRealmOpened = new CountDownLatch(1);
        final CountDownLatch bgRealmClosed = new CountDownLatch(1);
        final AtomicReference<Boolean> bgRealmWaitResult = new AtomicReference<Boolean>();
        final AtomicReference<Realm> bgRealm = new AtomicReference<Realm>();

        // wait in background
        Thread thread = new Thread(new Runnable() {
            @Override
            public void run() {
                Realm realm = Realm.getInstance(realmConfig);
                bgRealm.set(realm);
                bgRealmOpened.countDown();
                bgRealmWaitResult.set(new Boolean(realm.waitForChange()));
                realm.close();
                bgRealmClosed.countDown();
            }
        });
        thread.start();

        TestHelper.awaitOrFail(bgRealmOpened);
        // make sure background thread goes to wait
        Thread.sleep(500);
        // interrupting a thread should neither cause any side effect nor terminate the Background Realm from waiting.
        thread.interrupt();
        assertTrue(thread.isInterrupted());
        assertEquals(null, bgRealmWaitResult.get());

        // now we'll stop realm from waiting
        bgRealm.get().stopWaitForChange();
        TestHelper.awaitOrFail(bgRealmClosed);
        assertFalse(bgRealmWaitResult.get().booleanValue());
    }

    @Test
    public void waitForChange_onLooperThread() throws Throwable {
        final CountDownLatch bgRealmClosed = new CountDownLatch(1);
        final ExceptionHolder bgError = new ExceptionHolder();

        Thread thread = new Thread(new Runnable() {
            @Override
            public void run() {
                Looper.prepare();
                Realm realm = Realm.getInstance(realmConfig);
                try {
                    realm.waitForChange();
                    fail();
                } catch (Throwable expected) {
                    bgError.setException(expected);
                } finally {
                    realm.close();
                    bgRealmClosed.countDown();
                }
            }
        });
        thread.start();

        TestHelper.awaitOrFail(bgRealmClosed);
        if (bgError.getException() instanceof AssertionError) {
            throw bgError.getException();
        }
        assertEquals(IllegalStateException.class, bgError.getException().getClass());
    }

    // Cannot wait inside of a transaction
    @Test(expected= IllegalStateException.class)
    public void waitForChange_illegalWaitInsideTransaction() {
        realm.beginTransaction();
        realm.waitForChange();
    }

    @Test
    public void waitForChange_stopWaitingOnClosedRealmThrows() throws InterruptedException {
        final CountDownLatch bgRealmClosed = new CountDownLatch(1);
        final AtomicReference<Realm> bgRealm = new AtomicReference<Realm>();

        Thread thread = new Thread(new Runnable() {
            @Override
            public void run() {
                Realm realm = Realm.getInstance(realmConfig);
                bgRealm.set(realm);
                realm.close();
                bgRealmClosed.countDown();
            }
        });
        thread.start();

        TestHelper.awaitOrFail(bgRealmClosed);
        try {
            bgRealm.get().stopWaitForChange();
            fail("Cannot stop a closed Realm from waiting");
        } catch (IllegalStateException expected) {
        }
    }

    // waitForChange & stopWaitForChange within a simple Thread wrapper.
    @Test
    public void waitForChange_runWithRealmThread() throws InterruptedException {
        final CountDownLatch bgRealmStarted = new CountDownLatch(1);
        final CountDownLatch bgRealmFished = new CountDownLatch(1);
        final AtomicBoolean bgRealmChangeResult = new AtomicBoolean(false);
        final AtomicLong bgRealmResultSize = new AtomicLong(0);

        RealmThread thread = new RealmThread(realmConfig, new RealmThread.RealmRunnable() {
            @Override
            public void run(Realm realm) {
                bgRealmStarted.countDown();
                bgRealmChangeResult.set(realm.waitForChange());
                bgRealmResultSize.set(realm.where(AllTypes.class).count());
                realm.close();
                bgRealmFished.countDown();
            }
        });
        thread.start();

        TestHelper.awaitOrFail(bgRealmStarted);
        populateTestRealm();
        TestHelper.awaitOrFail(bgRealmFished);
        assertTrue(bgRealmChangeResult.get());
        assertEquals(TEST_DATA_SIZE, bgRealmResultSize.get());
    }

    @Test
    public void waitForChange_endRealmThread() throws InterruptedException {
        final CountDownLatch bgRealmStarted = new CountDownLatch(1);
        final CountDownLatch bgRealmFished = new CountDownLatch(1);
        final AtomicBoolean bgRealmChangeResult = new AtomicBoolean(true);

        RealmThread thread = new RealmThread(realmConfig, new RealmThread.RealmRunnable() {
            @Override
            public void run(Realm realm) {
                bgRealmStarted.countDown();
                bgRealmChangeResult.set(realm.waitForChange());
                realm.close();
                bgRealmFished.countDown();
            }
        });
        thread.start();

        TestHelper.awaitOrFail(bgRealmStarted);
        thread.end();
        TestHelper.awaitOrFail(bgRealmFished);
        assertFalse(bgRealmChangeResult.get());
    }
<<<<<<< HEAD

    @Test
    public void incompatibleLockFile() throws IOException {
        // Replace .lock file with a corrupted one
        File lockFile = new File(realmConfig.getPath() + ".lock");
        assertTrue(lockFile.exists());
        FileOutputStream fooStream = new FileOutputStream(lockFile, false);
        fooStream.write("Boom".getBytes());
        fooStream.close();

        try {
            // This will try to open a second SharedGroup which should fail when the .lock file is corrupt
            DynamicRealm.getInstance(realm.getConfiguration());
            fail();
        } catch (IllegalArgumentException expected) {
            assertTrue(expected.getMessage().contains("Realm file is currently open in another process which cannot" +
                    " share access with this process." +
                    " All processes sharing a single file must be the same architecture."));
        } finally {
            lockFile.delete();
        }
    }
=======
>>>>>>> 6a4ee815
}<|MERGE_RESOLUTION|>--- conflicted
+++ resolved
@@ -3430,29 +3430,4 @@
         TestHelper.awaitOrFail(bgRealmFished);
         assertFalse(bgRealmChangeResult.get());
     }
-<<<<<<< HEAD
-
-    @Test
-    public void incompatibleLockFile() throws IOException {
-        // Replace .lock file with a corrupted one
-        File lockFile = new File(realmConfig.getPath() + ".lock");
-        assertTrue(lockFile.exists());
-        FileOutputStream fooStream = new FileOutputStream(lockFile, false);
-        fooStream.write("Boom".getBytes());
-        fooStream.close();
-
-        try {
-            // This will try to open a second SharedGroup which should fail when the .lock file is corrupt
-            DynamicRealm.getInstance(realm.getConfiguration());
-            fail();
-        } catch (IllegalArgumentException expected) {
-            assertTrue(expected.getMessage().contains("Realm file is currently open in another process which cannot" +
-                    " share access with this process." +
-                    " All processes sharing a single file must be the same architecture."));
-        } finally {
-            lockFile.delete();
-        }
-    }
-=======
->>>>>>> 6a4ee815
 }