--- conflicted
+++ resolved
@@ -18,16 +18,10 @@
 
 public class Constants {
 
-<<<<<<< HEAD
-    public static String SYNC_USER_REALM = "realm://127.0.0.1:9080/~/tests";
-    public static String SYNC_SERVER_URL = "realm://127.0.0.1:9080/tests";
-    public static String SYNC_SERVER_URL_2 = "realm://127.0.0.1:9080/tests2";
-=======
     public static final String USER_REALM = "realm://127.0.0.1:9080/~/tests";
     public static final String USER_REALM_SECURE = "realms://127.0.0.1:9443/~/tests";
     public static final String SYNC_SERVER_URL = "realm://127.0.0.1:9080/~/tests";
     public static final String SYNC_SERVER_URL_2 = "realm://127.0.0.1/tests2";
->>>>>>> d03e802b
 
     public static final String AUTH_SERVER_URL = "http://127.0.0.1:9080/";
     public static final String AUTH_URL = AUTH_SERVER_URL + "auth";
