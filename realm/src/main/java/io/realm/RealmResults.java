--- conflicted
+++ resolved
@@ -120,15 +120,9 @@
     // Sorting
 
     /**
-<<<<<<< HEAD
-     * Get a sorted (ascending) RealmList from an existing RealmList. Boolean, short, int, long,
-     * float, double, Date, and String fields are supported.
-     *
-=======
      * Get a sorted (ascending) RealmList from an existing RealmList.
-     * Only fields of type boolean, int, float, double, Date, and String are supported.
+     * Only fields of type boolean, short, int, long, float, double, Date, and String are supported.
      * 
->>>>>>> 36db9bd9
      * @param fieldName  The field name to sort by.
      * @return           A sorted RealmResults list
      */
@@ -137,13 +131,8 @@
     }
 
     /**
-<<<<<<< HEAD
-     * Get a sorted RealmList from an existing RealmList. Boolean, short, int, long,
-     * float, double, Date, and String fields are supported.
-=======
      * Get a sorted RealmList from an existing RealmList.
-     * Only fields of type boolean, int, float, double, Date, and String are supported.
->>>>>>> 36db9bd9
+     * Only fields of type boolean, short, int, long, float, double, Date, and String are supported.
      *
      * @param fieldName      The field name to sort by.
      * @param sortAscending  The direction to sort by; if true ascending, otherwise descending
