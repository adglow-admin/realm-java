--- conflicted
+++ resolved
@@ -1110,9 +1110,6 @@
             }
         }
     }
-<<<<<<< HEAD
-=======
-
     public void testWrongKeyShouldThrow() {
         final String WRONG_KEY_REALM = "wrong-key-realm.realm";
 
@@ -1136,5 +1133,4 @@
         }
 
     }
->>>>>>> b15b394e
 }