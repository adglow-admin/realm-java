--- conflicted
+++ resolved
@@ -18,15 +18,11 @@
 
 
 import java.io.IOException;
-<<<<<<< HEAD
 import java.util.ArrayList;
 import java.util.Arrays;
 import java.util.HashSet;
 import java.util.List;
 import java.util.Set;
-=======
-import java.util.*;
->>>>>>> df801a5d
 
 import javax.annotation.processing.AbstractProcessor;
 import javax.annotation.processing.RoundEnvironment;
@@ -43,6 +39,7 @@
 import javax.lang.model.type.TypeMirror;
 import javax.lang.model.util.Types;
 import javax.tools.Diagnostic;
+import java.util.*;
 
 import io.realm.annotations.Ignore;
 import io.realm.annotations.Index;
@@ -289,11 +286,7 @@
             }
 
             RealmProxyClassGenerator sourceCodeGenerator =
-<<<<<<< HEAD
-                    new RealmProxyClassGenerator(processingEnv, className, packageName, fields, indexedFields, primaryKey);
-=======
-                    new RealmProxyClassGenerator(processingEnv, className, packageName, fields, getters, setters, indexedFields);
->>>>>>> df801a5d
+                    new RealmProxyClassGenerator(processingEnv, className, packageName, fields, getters, setters, indexedFields, primaryKey);
             try {
                 sourceCodeGenerator.generate();
             } catch (IOException e) {
