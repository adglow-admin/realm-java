/*
 * Copyright 2014 Realm Inc.
 *
 * Licensed under the Apache License, Version 2.0 (the "License");
 * you may not use this file except in compliance with the License.
 * You may obtain a copy of the License at
 *
 * http://www.apache.org/licenses/LICENSE-2.0
 *
 * Unless required by applicable law or agreed to in writing, software
 * distributed under the License is distributed on an "AS IS" BASIS,
 * WITHOUT WARRANTIES OR CONDITIONS OF ANY KIND, either express or implied.
 * See the License for the specific language governing permissions and
 * limitations under the License.
 */

package io.realm.processor;

import com.squareup.javawriter.JavaWriter;

import javax.annotation.processing.ProcessingEnvironment;
import javax.lang.model.element.Modifier;
import javax.lang.model.element.VariableElement;
import javax.lang.model.type.DeclaredType;
import javax.lang.model.type.TypeMirror;
import javax.lang.model.util.Elements;
import javax.lang.model.util.Types;
import javax.tools.JavaFileObject;
import java.io.BufferedWriter;
import java.io.IOException;
import java.lang.String;
import java.util.*;


public class RealmSourceCodeGenerator {
    private ProcessingEnvironment processingEnvironment;
    private String className;
    private String packageName;
    private List<VariableElement> fields;
    private static final String realmPackageName = "io.realm";

    public RealmSourceCodeGenerator(ProcessingEnvironment processingEnvironment, String className, String packageName, List<VariableElement> fields) {
        this.processingEnvironment = processingEnvironment;
        this.className = className;
        this.packageName = packageName;
        this.fields = fields;
    }

    private static final Map<String, String> JAVA_TO_REALM_TYPES;

    static {
        JAVA_TO_REALM_TYPES = new HashMap<String, String>();
        JAVA_TO_REALM_TYPES.put("byte", "Long");
        JAVA_TO_REALM_TYPES.put("short", "Long");
        JAVA_TO_REALM_TYPES.put("int", "Long");
        JAVA_TO_REALM_TYPES.put("long", "Long");
        JAVA_TO_REALM_TYPES.put("float", "Float");
        JAVA_TO_REALM_TYPES.put("double", "Double");
        JAVA_TO_REALM_TYPES.put("boolean", "Boolean");
        JAVA_TO_REALM_TYPES.put("Byte", "Long");
        JAVA_TO_REALM_TYPES.put("Short", "Long");
        JAVA_TO_REALM_TYPES.put("Integer", "Long");
        JAVA_TO_REALM_TYPES.put("Long", "Long");
        JAVA_TO_REALM_TYPES.put("Float", "Float");
        JAVA_TO_REALM_TYPES.put("Double", "Double");
        JAVA_TO_REALM_TYPES.put("Boolean", "Boolean");
        JAVA_TO_REALM_TYPES.put("java.lang.String", "String");
        JAVA_TO_REALM_TYPES.put("java.util.Date", "Date");
        JAVA_TO_REALM_TYPES.put("byte[]", "BinaryByteArray");
        // TODO: add support for char and Char
    }

    private static final Map<String, String> JAVA_TO_COLUMN_TYPES;

    static {
        JAVA_TO_COLUMN_TYPES = new HashMap<String, String>();
        JAVA_TO_COLUMN_TYPES.put("byte", "ColumnType.INTEGER");
        JAVA_TO_COLUMN_TYPES.put("short", "ColumnType.INTEGER");
        JAVA_TO_COLUMN_TYPES.put("int", "ColumnType.INTEGER");
        JAVA_TO_COLUMN_TYPES.put("long", "ColumnType.INTEGER");
        JAVA_TO_COLUMN_TYPES.put("float", "ColumnType.FLOAT");
        JAVA_TO_COLUMN_TYPES.put("double", "ColumnType.DOUBLE");
        JAVA_TO_COLUMN_TYPES.put("boolean", "ColumnType.BOOLEAN");
        JAVA_TO_COLUMN_TYPES.put("Byte", "ColumnType.INTEGER");
        JAVA_TO_COLUMN_TYPES.put("Short", "ColumnType.INTEGER");
        JAVA_TO_COLUMN_TYPES.put("Integer", "ColumnType.INTEGER");
        JAVA_TO_COLUMN_TYPES.put("Long", "ColumnType.INTEGER");
        JAVA_TO_COLUMN_TYPES.put("Float", "ColumnType.FLOAT");
        JAVA_TO_COLUMN_TYPES.put("Double", "ColumnType.DOUBLE");
        JAVA_TO_COLUMN_TYPES.put("Boolean", "ColumnType.BOOLEAN");
        JAVA_TO_COLUMN_TYPES.put("java.lang.String", "ColumnType.STRING");
        JAVA_TO_COLUMN_TYPES.put("java.util.Date", "ColumnType.DATE");
        JAVA_TO_COLUMN_TYPES.put("byte[]", "ColumnType.BINARY");
    }

    private static final Map<String, String> CASTING_TYPES;

    static {
        CASTING_TYPES = new HashMap<String, String>();
        CASTING_TYPES.put("byte", "long");
        CASTING_TYPES.put("short", "long");
        CASTING_TYPES.put("int", "long");
        CASTING_TYPES.put("long", "long");
        CASTING_TYPES.put("float", "float");
        CASTING_TYPES.put("double", "double");
        CASTING_TYPES.put("boolean", "boolean");
        CASTING_TYPES.put("Byte", "long");
        CASTING_TYPES.put("Short", "long");
        CASTING_TYPES.put("Integer", "long");
        CASTING_TYPES.put("Long", "long");
        CASTING_TYPES.put("Float", "float");
        CASTING_TYPES.put("Double", "double");
        CASTING_TYPES.put("Boolean", "boolean");
        CASTING_TYPES.put("java.lang.String", "String");
        CASTING_TYPES.put("java.util.Date", "Date");
        CASTING_TYPES.put("byte[]", "byte[]");
    }

    private static final Map<String, String[]> HASHCODE;

    static {
        HASHCODE = new HashMap<String, String[]>();
        HASHCODE.put("boolean", new String[] {
                "result = 31 * result + (is%s() ? 1 : 0)" });
        HASHCODE.put("byte", new String[] {
                "result = 31 * result + (int) get%s()" });
        HASHCODE.put("short", new String[] {
                "result = 31 * result + (int) get%s()" });
        HASHCODE.put("int", new String[] {
                "result = 31 * result + get%s()" });
        HASHCODE.put("long", new String[] {
                "long aLong_%d = get%s()",
                "result = 31 * result + (int) (aLong_%d ^ (aLong_%d >>> 32))" });
        HASHCODE.put("float", new String[] {
                "float aFloat_%d = get%s()",
                "result = 31 * result + (aFloat_%d != +0.0f ? Float.floatToIntBits(aFloat_%d) : 0)" });
        HASHCODE.put("double", new String[] {
                "long temp_%d = Double.doubleToLongBits(get%s())",
                "result = 31 * result + (int) (temp_%d ^ (temp_%d >>> 32))" });
        HASHCODE.put("Byte", new String[] {
                "result = 31 * result + (int) get%s()" });
        HASHCODE.put("Short", new String[] {
                "result = 31 * result + (int) get%s()" });
        HASHCODE.put("Integer", new String[] {
                "result = 31 * result + get%s()" });
        HASHCODE.put("Long", new String[] {
                "long aLong_%d = get%s()",
                "result = 31 * result + (int) (aLong_%d ^ (aLong_%d >>> 32))" });
        HASHCODE.put("Float", new String[] {
                "float aFloat_%d = get%s()",
                "result = 31 * result + (aFloat_%d != +0.0f ? Float.floatToIntBits(aFloat_%d) : 0)" });
        HASHCODE.put("Double", new String[] {
                "long temp_%d = Double.doubleToLongBits(get%s())",
                "result = 31 * result + (int) (temp_%d ^ (temp_%d >>> 32))" });
        HASHCODE.put("Boolean", new String[] {
                "result = 31 * result + (is%s() ? 1 : 0)" });
        HASHCODE.put("java.lang.String", new String[] {
                "String aString_%d = get%s()",
                "result = 31 * result + (aString_%d != null ? aString_%d.hashCode() : 0)" });
        HASHCODE.put("java.lang.Date", new String[] {
                "Date aDate_%d = get%s()",
                "result = 31 * result + (aDate_%d != null ? aDate_%d.hashCode() : 0)" });
        HASHCODE.put("byte[]", new String[] {
                "byte[] aByteArray_%d = get%s()",
                "result = 31 * result + (aByteArray_%d != null ? Arrays.hashCode(aByteArray_%d) : 0)" });
    }

    private static final Map<String, Integer> HOW_TO_EQUAL;
    private static final int equals_direct = 0;  // compare values directly
    private static final int equals_null = 1;    // check for null
    private static final int equals_array = 2;   // compare using array
    private static final int equals_compare = 3; // use the compare method

    static {
        HOW_TO_EQUAL = new HashMap<String, Integer>();
        HOW_TO_EQUAL.put("boolean", equals_direct);
        HOW_TO_EQUAL.put("byte", equals_direct);
        HOW_TO_EQUAL.put("short", equals_direct);
        HOW_TO_EQUAL.put("int", equals_direct);
        HOW_TO_EQUAL.put("long", equals_direct);
        HOW_TO_EQUAL.put("float", equals_compare);
        HOW_TO_EQUAL.put("double", equals_compare);
        HOW_TO_EQUAL.put("Byte", equals_direct);
        HOW_TO_EQUAL.put("Short", equals_direct);
        HOW_TO_EQUAL.put("Integer", equals_direct);
        HOW_TO_EQUAL.put("Long", equals_direct);
        HOW_TO_EQUAL.put("Float", equals_direct);
        HOW_TO_EQUAL.put("Double", equals_direct);
        HOW_TO_EQUAL.put("Boolean", equals_direct);
        HOW_TO_EQUAL.put("java.lang.String", equals_null); // check for null
        HOW_TO_EQUAL.put("java.util.Date", equals_direct);
        HOW_TO_EQUAL.put("byte[]", equals_array); // compare using array
    }

    public void generate() throws IOException, UnsupportedOperationException {
        String qualifiedGeneratedClassName = String.format("%s.%sRealmProxy", realmPackageName, className);
        JavaFileObject sourceFile = processingEnvironment.getFiler().createSourceFile(qualifiedGeneratedClassName);
        JavaWriter writer = new JavaWriter(new BufferedWriter(sourceFile.openWriter()));

        Elements elementUtils = processingEnvironment.getElementUtils();
        Types typeUtils = processingEnvironment.getTypeUtils();

        TypeMirror realmObject = elementUtils.getTypeElement("io.realm.RealmObject").asType();
        DeclaredType realmList = typeUtils.getDeclaredType(elementUtils.getTypeElement("io.realm.RealmList"), typeUtils.getWildcardType(null, null));

        // Set source code indent to 4 spaces
        writer.setIndent("    ");

        writer.emitPackage(realmPackageName)
                .emitEmptyLine();

        writer.emitImports(
                "io.realm.internal.ColumnType",
                "io.realm.internal.Table",
                "io.realm.internal.ImplicitTransaction",
                "io.realm.internal.Row",
                "io.realm.internal.LinkView",
                "io.realm.RealmList",
                "io.realm.RealmObject",
                "java.util.Date",
<<<<<<< HEAD
=======
                "java.util.Arrays",
>>>>>>> 709c9b2b
                packageName + ".*")
                .emitEmptyLine();

        // Begin the class definition
        writer.beginType(
                qualifiedGeneratedClassName, // full qualified name of the item to generate
                "class",                     // the type of the item
                EnumSet.of(Modifier.PUBLIC), // modifiers to apply
                className)                   // class to extend
                .emitEmptyLine();

        // Accessors
        ListIterator<VariableElement> iterator = fields.listIterator();
        while (iterator.hasNext()) {
            int columnNumber = iterator.nextIndex();
            VariableElement field = iterator.next();

            String fieldName = field.getSimpleName().toString();
            String fieldTypeCanonicalName = field.asType().toString();

            if (JAVA_TO_REALM_TYPES.containsKey(fieldTypeCanonicalName)) {
                /**
                 * Primitives and boxed types
                 */
                String realmType = JAVA_TO_REALM_TYPES.get(fieldTypeCanonicalName);
                String castingType = CASTING_TYPES.get(fieldTypeCanonicalName);

                // Getter
                writer.emitAnnotation("Override");
                String getterPrefix = fieldTypeCanonicalName.equals("boolean")?"is":"get";
                writer.beginMethod(fieldTypeCanonicalName, getterPrefix + capitaliseFirstChar(fieldName), EnumSet.of(Modifier.PUBLIC));
                writer.emitStatement(
                        "return (%s) realmGetRow().get%s(%d)",
                        fieldTypeCanonicalName, realmType, columnNumber);
                writer.endMethod();
                writer.emitEmptyLine();

                // Setter
                writer.emitAnnotation("Override");
                writer.beginMethod("void", "set" + capitaliseFirstChar(fieldName), EnumSet.of(Modifier.PUBLIC), fieldTypeCanonicalName, "value");
                writer.emitStatement(
                        "realmGetRow().set%s(%d, (%s) value)",
                        realmType, columnNumber, castingType);
                writer.endMethod();
            } else if (typeUtils.isAssignable(field.asType(), realmObject)) {
                /**
                 * Links
                 */

                // Getter
                writer.emitAnnotation("Override");
                writer.beginMethod(fieldTypeCanonicalName, "get" + capitaliseFirstChar(fieldName), EnumSet.of(Modifier.PUBLIC));
                writer.beginControlFlow("if (realmGetRow().isNullLink(%d))", columnNumber);
                writer.emitStatement("return null");
                writer.endControlFlow();
                writer.emitStatement(
                        "return realm.get(%s.class, realmGetRow().getLink(%d))",
                        fieldTypeCanonicalName, columnNumber);
                writer.endMethod();
                writer.emitEmptyLine();

                // Setter
                writer.emitAnnotation("Override");
                writer.beginMethod("void", "set" + capitaliseFirstChar(fieldName), EnumSet.of(Modifier.PUBLIC), fieldTypeCanonicalName, "value");
                writer.beginControlFlow("if (value == null)");
                writer.emitStatement("realmGetRow().nullifyLink(%d)", columnNumber);
                writer.endControlFlow();
                writer.emitStatement("realmGetRow().setLink(%d, value.realmGetRow().getIndex())", columnNumber);
                writer.endMethod();
            } else if (typeUtils.isAssignable(field.asType(), realmList)) {
                /**
                 * LinkLists
                 */
                String genericCanonicalType = ((DeclaredType) field.asType()).getTypeArguments().get(0).toString();
                String genericType;
                if (genericCanonicalType.contains(".")) {
                    genericType = genericCanonicalType.substring(genericCanonicalType.lastIndexOf('.') + 1);
                } else {
                    genericType = genericCanonicalType;
                }

                // Getter
                writer.emitAnnotation("Override");
                writer.beginMethod(fieldTypeCanonicalName, "get" + capitaliseFirstChar(fieldName), EnumSet.of(Modifier.PUBLIC));
                writer.emitStatement(
                        "return new RealmList(%s.class, realmGetRow().getLinkList(%d), realm)",
                        genericType, columnNumber);
                writer.endMethod();
                writer.emitEmptyLine();

                // Setter
                writer.emitAnnotation("Override");
                writer.beginMethod("void", "set" + capitaliseFirstChar(fieldName), EnumSet.of(Modifier.PUBLIC), fieldTypeCanonicalName, "value");
                writer.emitStatement("LinkView links = realmGetRow().getLinkList(%d)", columnNumber);
                writer.beginControlFlow("if (value == null)");
                writer.emitStatement("return"); // TODO: delete all the links instead
                writer.endControlFlow();
                writer.beginControlFlow("for (RealmObject linkedObject : (RealmList<? extends RealmObject>) value)");
                writer.emitStatement("links.add(linkedObject.realmGetRow().getIndex())");
                writer.endControlFlow();
                writer.endMethod();
            } else {
                throw new UnsupportedOperationException(
                        String.format("Type %s of field %s is not supported", fieldTypeCanonicalName, fieldName));
            }
            writer.emitEmptyLine();
        }

        /**
         * initTable method
         */
        writer.beginMethod(
                "Table", // Return type
                "initTable", // Method name
                EnumSet.of(Modifier.PUBLIC, Modifier.STATIC), // Modifiers
                "ImplicitTransaction", "transaction"); // Argument type & argument name

        writer.beginControlFlow("if(!transaction.hasTable(\"" + this.className + "\"))");
        writer.emitStatement("Table table = transaction.getTable(\"%s\")", this.className);

        // For each field generate corresponding table index constant
        for (VariableElement field : fields) {
            String fieldName = field.getSimpleName().toString();
            String fieldTypeCanonicalName = field.asType().toString();
            String fieldTypeName;
            if (fieldTypeCanonicalName.contains(".")) {
                fieldTypeName = fieldTypeCanonicalName.substring(fieldTypeCanonicalName.lastIndexOf('.') + 1);
            } else {
                fieldTypeName = fieldTypeCanonicalName;
            }

            if (JAVA_TO_REALM_TYPES.containsKey(fieldTypeCanonicalName)) {
                writer.emitStatement("table.addColumn(%s, \"%s\")",
                        JAVA_TO_COLUMN_TYPES.get(fieldTypeCanonicalName),
                        fieldName.toLowerCase(Locale.getDefault()));
            } else if (typeUtils.isAssignable(field.asType(), realmObject)) {
                writer.beginControlFlow("if (!transaction.hasTable(\"%s\"))", fieldTypeName);
                writer.emitStatement("%sRealmProxy.initTable(transaction)", fieldTypeName);
                writer.endControlFlow();
                writer.emitStatement("table.addColumnLink(ColumnType.LINK, \"%s\", transaction.getTable(\"%s\"))",
                        fieldName.toLowerCase(Locale.getDefault()), fieldTypeName);
            } else if (typeUtils.isAssignable(field.asType(), realmList)) {
                String genericCanonicalType = ((DeclaredType) field.asType()).getTypeArguments().get(0).toString();
                String genericType;
                if (genericCanonicalType.contains(".")) {
                    genericType = genericCanonicalType.substring(genericCanonicalType.lastIndexOf('.') + 1);
                } else {
                    genericType = genericCanonicalType;
                }
                writer.beginControlFlow("if (!transaction.hasTable(\"%s\"))", genericType);
                writer.emitStatement("%sRealmProxy.initTable(transaction)", genericType);
                writer.endControlFlow();
                writer.emitStatement("table.addColumnLink(ColumnType.LINK_LIST, \"%s\", transaction.getTable(\"%s\"))",
                        fieldName.toLowerCase(Locale.getDefault()), genericType);
            }
        }
        writer.emitStatement("return table");
        writer.endControlFlow();
        writer.emitStatement("return transaction.getTable(\"%s\")", this.className);
        writer.endMethod();
        writer.emitEmptyLine();

        /**
         * toString method
         */
        writer.emitAnnotation("Override");
        writer.beginMethod("String", "toString", EnumSet.of(Modifier.PUBLIC));
        writer.emitStatement("StringBuilder stringBuilder = new StringBuilder(\"%s = [\")", className);
        for (VariableElement field : fields) {
            String fieldName = field.getSimpleName().toString();
            String fieldTypeCanonicalName = field.asType().toString();
            String getterPrefix = fieldTypeCanonicalName.equals("boolean")?"is":"get";
            writer.emitStatement("stringBuilder.append(\"{%s:\")", fieldName);
            writer.emitStatement("stringBuilder.append(%s%s())", getterPrefix, capitaliseFirstChar(fieldName));
            writer.emitStatement("stringBuilder.append(\"} \")", fieldName);
        }
        writer.emitStatement("stringBuilder.append(\"]\")");
        writer.emitStatement("return stringBuilder.toString()");
        writer.endMethod();
        writer.emitEmptyLine();

        /**
         * hashCode method
         */
        writer.emitAnnotation("Override");
        writer.beginMethod("int", "hashCode", EnumSet.of(Modifier.PUBLIC));
        writer.emitStatement("int result = 17");
        int counter = 0;
        for (VariableElement field : fields) {
            String fieldName = field.getSimpleName().toString();
            String fieldTypeCanonicalName = field.asType().toString();
            if (HASHCODE.containsKey(fieldTypeCanonicalName)) {
                for (String statement : HASHCODE.get(fieldTypeCanonicalName)) {
                    if (statement.contains("%d") && statement.contains("%s")) {
                        // This statement introduces a temporary variable
                        writer.emitStatement(statement, counter, capitaliseFirstChar(fieldName));
                    } else if(statement.contains("%d")) {
                        // This statement uses the temporary variable
                        writer.emitStatement(statement, counter, counter);
                    } else if (statement.contains("%s")) {
                        // This is a normal statement with only one assignment
                        writer.emitStatement(statement, capitaliseFirstChar(fieldName));
                    } else {
                        // This should never happen
                        throw new AssertionError();
                    }
                }
            } else {
                // Links and Link lists
                writer.emitStatement("%s temp_%d = get%s()", fieldTypeCanonicalName, counter, capitaliseFirstChar(fieldName));
                writer.emitStatement("result = 31 * result + (temp_%d != null ? temp_%d.hashCode() : 0)", counter, counter);
            }
            counter++;
        }
        writer.emitStatement("return result");
        writer.endMethod();
        writer.emitEmptyLine();

        /**
         * equals method
         */
        writer.emitAnnotation("Override");
        writer.beginMethod("boolean", "equals", EnumSet.of(Modifier.PUBLIC), "Object", "o");
        writer.emitStatement("if (this == o) return true");
        writer.emitStatement("if (o == null || getClass() != o.getClass()) return false");
        writer.emitStatement("%s a%s = (%s)o", className, className, className);  // Foo aFoo = (Foo)o

        for (VariableElement field : fields) {
            String fieldName = field.getSimpleName().toString();
            String capFieldName = capitaliseFirstChar(fieldName);
            String fieldTypeCanonicalName = field.asType().toString();
            if (HOW_TO_EQUAL.containsKey(fieldTypeCanonicalName)) {
                switch (HOW_TO_EQUAL.get(fieldTypeCanonicalName)) {
                    case equals_direct: // if (getField() != aFoo.getField()) return false
                        String getterPrefix = fieldTypeCanonicalName.equals("boolean") ? "is" : "get";
                        writer.emitStatement("if (get%s() != a%s.%s%s()) return false", capFieldName, className, getterPrefix, capFieldName);
                        break;
                    case equals_null: // if (getField() != null = !getField().equals(aFoo.getField()) : aFoo.getField() != null) return false
                        writer.emitStatement("if (get%s() != null ? !get%s().equals(a%s.get%s()) : a%s.get%s() != null) return false",
                                capFieldName,
                                capFieldName, className, capFieldName,
                                className, capFieldName);
                        break;
                    case equals_array: // if (!Array.equals(getField(), aFoo.getField()) return false
                        writer.emitStatement("if (!Array.equals(get%s(), a%s.get%s()) return false",
                                capFieldName,
                                className, capFieldName);
                        break;
                    case equals_compare:
                        writer.emitStatement("if (%s.compare(get%s, a%s.get%s) != 0) return false", capitaliseFirstChar(fieldName), className, capitaliseFirstChar(fieldName));
                        break;
                }
            }
            else {
                if (typeUtils.isAssignable(field.asType(), realmObject) || typeUtils.isAssignable(field.asType(), realmList)) {
                    writer.emitStatement("if (get%s() != null ? !get%s().equals(a%s.get%s()) : a%s.get%s() != null) return false",
                            capFieldName,
                            capFieldName, className, capFieldName,
                            className, capFieldName);

                }
            }
        }
        writer.emitStatement("return true");
        writer.endMethod();
        writer.emitEmptyLine();

        // End the class definition
        writer.endType();
        writer.close();
    }

    private static String capitaliseFirstChar(String input) {
        return input.substring(0, 1).toUpperCase() + input.substring(1);
    }
}<|MERGE_RESOLUTION|>--- conflicted
+++ resolved
@@ -218,10 +218,7 @@
                 "io.realm.RealmList",
                 "io.realm.RealmObject",
                 "java.util.Date",
-<<<<<<< HEAD
-=======
                 "java.util.Arrays",
->>>>>>> 709c9b2b
                 packageName + ".*")
                 .emitEmptyLine();
 
