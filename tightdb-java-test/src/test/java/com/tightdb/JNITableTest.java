package com.tightdb;
   
import static org.testng.AssertJUnit.assertEquals;

import java.io.File;
import java.nio.ByteBuffer;

import org.testng.annotations.BeforeMethod;
import org.testng.annotations.Test;

import static org.testng.AssertJUnit.*;

public class JNITableTest {
    
    Table t = new Table();

    Table createTestTable() {
        Table t = new Table();
        t.addColumn(ColumnType.BINARY, "binary"); // 0
        t.addColumn(ColumnType.BOOLEAN, "boolean");  // 1
        t.addColumn(ColumnType.DATE, "date");     // 2
        t.addColumn(ColumnType.DOUBLE, "double"); // 3
        t.addColumn(ColumnType.FLOAT, "float");   // 4
        t.addColumn(ColumnType.INTEGER, "long");      // 5
        t.addColumn(ColumnType.MIXED, "mixed");   // 6
        t.addColumn(ColumnType.STRING, "string"); // 7
        t.addColumn(ColumnType.TABLE, "table");   // 8
        return t;
    }
    
    @BeforeMethod
    void init() {       
        t = createTestTable(); 
    }
	
    @Test
    public void tableToString() {
        Table t = new Table();
        
        t.addColumn(ColumnType.STRING, "stringCol");
        t.addColumn(ColumnType.INTEGER, "intCol");
        t.addColumn(ColumnType.BOOLEAN, "boolCol");
        
        t.add("s1", 1, true);
        t.add("s2", 2, false);
        
        String expected =  
"    stringCol  intCol  boolCol\n" +
"0:  s1              1     true\n" + 
"1:  s2              2    false\n" ;
        
        assertEquals(expected, t.toString());
    }

    @Test 
    public void testGroupEquals() {
        Table t2 = createTestTable();
        assertEquals(true, t.equals(t2));
        t.addEmptyRow();
        assertEquals(false, t.equals(t2));
    }
    
    
    @Test
    public void tableBinaryTest() {
        Table t = new Table();
        t.addColumn(ColumnType.BINARY, "binary");
        
        byte[] row0 = new byte[] { 1, 2, 3 };
        byte[] row1 = new byte[] { 10, 20, 30 };
        
        t.getInternalMethods().insertBinary(0, 0, row0);
        t.getInternalMethods().insertBinary(0, 1, row1);
        t.getInternalMethods().insertDone();
        
        byte[] nullByte = null;
        
        try { t.getInternalMethods().insertBinary(0, 2, nullByte); fail("Inserting null array"); } catch(NullPointerException e) { }
        
        
        assertEquals(new byte[] { 1, 2, 3 }, t.getBinaryByteArray(0, 0));
        assertEquals(false, t.getBinaryByteArray(0, 0) == new byte[]{1, 2, 3});
        
        byte[] newRow0 = new byte[] { 7, 77, 77 };
        t.setBinaryByteArray(0, 0, newRow0);
        
        assertEquals(new byte[] { 7, 77, 77 }, t.getBinaryByteArray(0, 0));
        assertEquals(false, t.getBinaryByteArray(0, 0) == new byte[] { 1, 2, 3 });
        
        try { t.setBinaryByteArray(0, 2, nullByte); fail("Inserting null array"); } catch(NullPointerException e) { }
    }
    

    @Test
    public void getNonExistingColumn() {
        Table t = new Table();
        t.addColumn(ColumnType.INTEGER, "int");
        
        assertEquals(-1, t.getColumnIndex("non-existing column"));
    }
    
    @Test(expectedExceptions = IllegalArgumentException.class)
    public void setDataInNonExistingRow() {
        Table t = new Table();
        t.addColumn(ColumnType.STRING, "colName");
        t.add("String val");
        
        t.set(7, "new string val"); // Exception expected. Row 7 does not exist
    }
    
    @Test(expectedExceptions = IllegalArgumentException.class)
    public void setDataWithWrongColumnAmountParameters() {
        Table t = new Table();
        t.addColumn(ColumnType.STRING, "colName");
        t.add("String val");
        
        t.set(0, "new string val", "This column does not exist"); // Exception expected. Table only has 1 column
    }
    
    @Test(expectedExceptions = IllegalArgumentException.class)
    public void addNegativeEmptyRows() {
        Table t = new Table();
        t.addColumn(ColumnType.STRING, "colName");
        
        t.addEmptyRows(-1); // Argument is negative, Throws exception
    }
    
    @Test(expectedExceptions = NullPointerException.class)
    public void addNullInMixedColumn() {
        Table t = new Table();
        t.addColumn(ColumnType.MIXED, "mixed");
        t.add(new Mixed(true));
        
        t.setMixed(0, 0, null); // Argument is null, Throws exception
    }
    
    @Test(expectedExceptions = IllegalArgumentException.class)
    public void setDataWithWrongColumnTypes() {
        Table t = new Table();
        t.addColumn(ColumnType.STRING, "colName");
        t.add("String val");
        
        t.set(0, 100); // Exception expected. Table has string column, and here an integer is inserted
    }
    
    @Test
    public void immutableInsertNotAllowed() {
        
        String FILENAME = "only-test-file.tightdb";
        String TABLENAME = "tableName";
        
<<<<<<< HEAD
        new File(FILENAME).delete();
        new File(FILENAME + ".lock").delete();
=======
      //  new File(FILENAME).delete();
>>>>>>> 3661278d

        SharedGroup group = new SharedGroup(FILENAME);

        // Write transaction must be run so where are sure a db exists with the correct table
        WriteTransaction wt = group.beginWrite();
        try{
            Table table = wt.getTable(TABLENAME);
            table.addColumn(ColumnType.STRING, "col0");
            table.add("value0");
            table.add("value1");  
            table.add("value2");

            wt.commit();
        } catch (Throwable t) {
            wt.rollback();
        }

        ReadTransaction rt = group.beginRead();
        try{
            Table table = rt.getTable(TABLENAME);
            
<<<<<<< HEAD
            try {  table.addAt(1, "NewValue"); fail("Exception excpeted when inserting in read transaction"); } catch (IllegalStateException e) { }
=======
            try {  table.insert(1, "NewValue"); fail("Exception expected when inserting in read transaction"); } catch (IllegalStateException e) { }
>>>>>>> 3661278d
            
        } finally {
            rt.endRead();
        }
    }
    
    @Test
    public void shouldThrowWhenSetIndexOnWrongColumnType() {
        for (long colIndex = 0; colIndex < t.getColumnCount(); colIndex++) {
            
            // Check all other column types than String throws exception when using setIndex()/hasIndex()
            boolean exceptionExpected = (t.getColumnType(colIndex) != ColumnType.STRING);

            // Try to setIndex()
            try {
                t.setIndex(colIndex);
                if (exceptionExpected)
                    fail("expected exception for colIndex " + colIndex);
            } catch (IllegalArgumentException e) {
            }

            // Try to hasIndex() for all columnTypes
            t.hasIndex(colIndex);
        }
    }
    
    
    /**
     * Returns a table with a few columns and values
     * @return
     */
    private Table getTableWithSimpleData(){
        Table table =  new Table();
        table.addColumn(ColumnType.STRING, "col");
        table.addColumn(ColumnType.INTEGER, "int");
        table.add("val1", 100);
        table.add("val2", 200);
        table.add("val3", 300);

        return table;
    }
    
    @Test
    public void tableEqualsTest() {
        
        Table table1 = getTableWithSimpleData();
        Table table2 = getTableWithSimpleData();
        
        assertEquals(true, table1.equals(table2));
        assertEquals(true, table1.equals(table1)); // Same table
        assertEquals(false, table1.equals(null)); // Null object
        assertEquals(false, table1.equals("String")); // Other object
    }
    

    @Test
    public void tableNumbers() {
        Table t = new Table();
        t.addColumn(ColumnType.INTEGER, "intCol");
        t.addColumn(ColumnType.DOUBLE, "doubleCol");
        t.addColumn(ColumnType.FLOAT, "floatCol");
        t.addColumn(ColumnType.STRING, "StringCol");
        
        // Add 3 rows of data with same values in each column
        t.add(1, 2.0d, 3.0f, "s1");
        t.add(1, 2.0d, 3.0f, "s1");
        t.add(1, 2.0d, 3.0f, "s1");

        // Add other values
        t.add(10, 20.0d, 30.0f, "s10");
        t.add(100, 200.0d, 300.0f, "s100");
        t.add(1000, 2000.0d, 3000.0f, "s1000");

        // Count instances of values added in the first 3 rows
        assertEquals(3, t.count(0, 1));
        assertEquals(3, t.count(1, 2.0d));
        assertEquals(3, t.count(2, 3.0f));
        assertEquals(3, t.count(3, "s1"));
        
        assertEquals(3, t.findAllDouble(1, 2.0d).size());
        assertEquals(3, t.findAllFloat(2, 3.0f).size());
        
        assertEquals(3, t.findFirstDouble(1, 20.0d)); // Find rows index for first double value of 20.0 in column 1
        assertEquals(4, t.findFirstFloat(2, 300.0f)); // Find rows index for first float value of 300.0 in column 2
        
        // Set double and float
        t.setDouble(1, 2, -2.0d);
        t.setFloat(2, 2, -3.0f);
        
        // Get double tests
        assertEquals(-2.0d, t.getDouble(1, 2));
        assertEquals(20.0d, t.getDouble(1, 3));
        assertEquals(200.0d, t.getDouble(1, 4));
        assertEquals(2000.0d, t.getDouble(1, 5));
        
        // Get float test
        assertEquals(-3.0f, t.getFloat(2, 2));
        assertEquals(30.0f, t.getFloat(2, 3));
        assertEquals(300.0f, t.getFloat(2, 4));
        assertEquals(3000.0f, t.getFloat(2, 5));
    }
}<|MERGE_RESOLUTION|>--- conflicted
+++ resolved
@@ -148,13 +148,6 @@
         
         String FILENAME = "only-test-file.tightdb";
         String TABLENAME = "tableName";
-        
-<<<<<<< HEAD
-        new File(FILENAME).delete();
-        new File(FILENAME + ".lock").delete();
-=======
-      //  new File(FILENAME).delete();
->>>>>>> 3661278d
 
         SharedGroup group = new SharedGroup(FILENAME);
 
@@ -176,12 +169,8 @@
         try{
             Table table = rt.getTable(TABLENAME);
             
-<<<<<<< HEAD
-            try {  table.addAt(1, "NewValue"); fail("Exception excpeted when inserting in read transaction"); } catch (IllegalStateException e) { }
-=======
-            try {  table.insert(1, "NewValue"); fail("Exception expected when inserting in read transaction"); } catch (IllegalStateException e) { }
->>>>>>> 3661278d
-            
+            try {  table.addAt(1, "NewValue"); fail("Exception expected when inserting in read transaction"); } catch (IllegalStateException e) { }
+
         } finally {
             rt.endRead();
         }
