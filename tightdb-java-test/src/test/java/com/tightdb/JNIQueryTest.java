package com.tightdb;

import static org.testng.AssertJUnit.*;

import com.tightdb.test.TestHelper;
import org.testng.annotations.Test;

<<<<<<< HEAD
=======
import java.util.Date;
>>>>>>> 263525e4

public class JNIQueryTest {

    Table table;

    void init() {
        table = new Table();
        TableSpec tableSpec = new TableSpec();
        tableSpec.addColumn(ColumnType.LONG, "number");
        tableSpec.addColumn(ColumnType.STRING, "name");
        table.updateFromSpec(tableSpec);

        table.add(10, "A");
        table.add(11, "B");
        table.add(12, "C");
        table.add(13, "B");
        table.add(14, "D");
        table.add(16, "D");
        assertEquals(6, table.size());
    }

    @Test
    public void shouldQuery() {
        init();
        TableQuery query = table.where();

        long cnt = query.equal(1, "D").count();
        assertEquals(2, cnt);

        cnt = query.minimum(0);
        assertEquals(14, cnt);

        cnt = query.maximum(0);
        assertEquals(16, cnt);

        cnt = query.sum(0);
        assertEquals(14+16, cnt);

        double avg = query.average(0);
        assertEquals(15.0, avg);

        // TODO: Add tests with all parameters
    }

    @Test
<<<<<<< HEAD
    public void AggregateWithWrongDataType() {

        Table table  = TestHelper.getTableWithAllColumnTypes();
=======
    public void queryWithWrongDataType() {

        Table table = new Table();

        table.addColumn(ColumnType.ColumnTypeBinary, "binary");     // 0
        table.addColumn(ColumnType.ColumnTypeBool, "boolean");      // 1
        table.addColumn(ColumnType.ColumnTypeDate, "date");         // 2
        table.addColumn(ColumnType.ColumnTypeDouble, "double");     // 3
        table.addColumn(ColumnType.ColumnTypeFloat, "float");       // 4
        table.addColumn(ColumnType.ColumnTypeInt, "long");          // 5
        table.addColumn(ColumnType.ColumnTypeMixed, "mixed");       // 6
        table.addColumn(ColumnType.ColumnTypeString, "string");     // 7
        table.addColumn(ColumnType.ColumnTypeTable, "table");       // 8

        // Query the table
        TableQuery query = table.where();

        // Compare strings in non string columns
        for(int i = 0; i <= 8; i++) {
            if(i != 7) {
                try { query.equal(i, "string");                 assert(false); } catch(IllegalArgumentException e) {}
                try { query.notEqual(i, "string");              assert(false); } catch(IllegalArgumentException e) {}
                try { query.beginsWith(i, "string");            assert(false); } catch(IllegalArgumentException e) {}
                try { query.endsWith(i, "string");              assert(false); } catch(IllegalArgumentException e) {}
                try { query.contains(i, "string");              assert(false); } catch(IllegalArgumentException e) {}
            }
        }

        // Compare integer in non integer columns
        for(int i = 0; i <= 8; i++) {
            if(i != 5) {
                try { query.equal(i, 123);                      assert(false); } catch(IllegalArgumentException e) {}
                try { query.notEqual(i, 123);                   assert(false); } catch(IllegalArgumentException e) {}
                try { query.lessThan(i, 123);                   assert(false); } catch(IllegalArgumentException e) {}
                try { query.lessThanOrEqual(i, 123);            assert(false); } catch(IllegalArgumentException e) {}
                try { query.greaterThan(i, 123);                assert(false); } catch(IllegalArgumentException e) {}
                try { query.greaterThanOrEqual(i, 123);         assert(false); } catch(IllegalArgumentException e) {}
                try { query.between(i, 123, 321);               assert(false); } catch(IllegalArgumentException e) {}
            }
        }

        // Compare float in non float columns
        for(int i = 0; i <= 8; i++) {
            if(i != 4) {
                try { query.equal(i, 123F);                     assert(false); } catch(IllegalArgumentException e) {}
                try { query.notEqual(i, 123F);                  assert(false); } catch(IllegalArgumentException e) {}
                try { query.lessThan(i, 123F);                  assert(false); } catch(IllegalArgumentException e) {}
                try { query.lessThanOrEqual(i, 123F);           assert(false); } catch(IllegalArgumentException e) {}
                try { query.greaterThan(i, 123F);               assert(false); } catch(IllegalArgumentException e) {}
                try { query.greaterThanOrEqual(i, 123F);        assert(false); } catch(IllegalArgumentException e) {}
                try { query.between(i, 123F, 321F);             assert(false); } catch(IllegalArgumentException e) {}
            }
        }

        // Compare double in non double columns
        for(int i = 0; i <= 8; i++) {
            if(i != 3) {
                try { query.equal(i, 123D);                     assert(false); } catch(IllegalArgumentException e) {}
                try { query.notEqual(i, 123D);                  assert(false); } catch(IllegalArgumentException e) {}
                try { query.lessThan(i, 123D);                  assert(false); } catch(IllegalArgumentException e) {}
                try { query.lessThanOrEqual(i, 123D);           assert(false); } catch(IllegalArgumentException e) {}
                try { query.greaterThan(i, 123D);               assert(false); } catch(IllegalArgumentException e) {}
                try { query.greaterThanOrEqual(i, 123D);        assert(false); } catch(IllegalArgumentException e) {}
                try { query.between(i, 123D, 321D);             assert(false); } catch(IllegalArgumentException e) {}
            }
        }

        // Compare boolean in non boolean columns
        for(int i = 0; i <= 8; i++) {
            if(i != 1) {
              try { query.equal(i, true);                       assert(false); } catch(IllegalArgumentException e) {}
            }
        }

        // Compare date
        /*
        for(int i = 0; i <= 8; i++) {
            if(i != 2) {
                try { query.equal(i, new Date());                   assert(false); } catch(IllegalArgumentException e) {}
                try { query.lessThan(i, new Date());                assert(false); } catch(IllegalArgumentException e) {}
                try { query.lessThanOrEqual(i, new Date());         assert(false); } catch(IllegalArgumentException e) {}
                try { query.greaterThan(i, new Date());             assert(false); } catch(IllegalArgumentException e) {}
                try { query.greaterThanOrEqual(i, new Date());      assert(false); } catch(IllegalArgumentException e) {}
                try { query.between(i, new Date(), new Date());     assert(false); } catch(IllegalArgumentException e) {}
            }
        }
        */
    }

    @Test
    public void columnIndexOutOfBounds() {
        Table table = new Table();

        table.addColumn(ColumnType.ColumnTypeBinary, "binary");     // 0
        table.addColumn(ColumnType.ColumnTypeBool, "boolean");      // 1
        table.addColumn(ColumnType.ColumnTypeDate, "date");         // 2
        table.addColumn(ColumnType.ColumnTypeDouble, "double");     // 3
        table.addColumn(ColumnType.ColumnTypeFloat, "float");       // 4
        table.addColumn(ColumnType.ColumnTypeInt, "long");          // 5
        table.addColumn(ColumnType.ColumnTypeMixed, "mixed");       // 6
        table.addColumn(ColumnType.ColumnTypeString, "string");     // 7
        table.addColumn(ColumnType.ColumnTypeTable, "table");       // 8
>>>>>>> 263525e4

        // Query the table
        TableQuery query = table.where();

<<<<<<< HEAD
        try { query.minimum(0);                 assert(false); } catch(IllegalArgumentException e) {}
        try { query.minimumFloat(0);            assert(false); } catch(IllegalArgumentException e) {}
        try { query.minimumDouble(0);           assert(false); } catch(IllegalArgumentException e) {}
        try { query.minimum(1);                 assert(false); } catch(IllegalArgumentException e) {}
        try { query.minimumFloat(1);            assert(false); } catch(IllegalArgumentException e) {}
        try { query.minimumDouble(1);           assert(false); } catch(IllegalArgumentException e) {}
        try { query.minimum(2);                 assert(false); } catch(IllegalArgumentException e) {}
        try { query.minimumFloat(2);            assert(false); } catch(IllegalArgumentException e) {}
        try { query.minimumDouble(2);           assert(false); } catch(IllegalArgumentException e) {}
        try { query.minimum(6);                 assert(false); } catch(IllegalArgumentException e) {}
        try { query.minimumFloat(6);            assert(false); } catch(IllegalArgumentException e) {}
        try { query.minimumDouble(6);           assert(false); } catch(IllegalArgumentException e) {}
        try { query.minimum(7);                 assert(false); } catch(IllegalArgumentException e) {}
        try { query.minimumFloat(7);            assert(false); } catch(IllegalArgumentException e) {}
        try { query.minimumDouble(7);           assert(false); } catch(IllegalArgumentException e) {}
        try { query.minimum(8);                 assert(false); } catch(IllegalArgumentException e) {}
        try { query.minimumFloat(8);            assert(false); } catch(IllegalArgumentException e) {}
        try { query.minimumDouble(8);           assert(false); } catch(IllegalArgumentException e) {}

        try { query.maximum(0);                 assert(false); } catch(IllegalArgumentException e) {}
        try { query.maximumFloat(0);            assert(false); } catch(IllegalArgumentException e) {}
        try { query.maximumDouble(0);           assert(false); } catch(IllegalArgumentException e) {}
        try { query.maximum(1);                 assert(false); } catch(IllegalArgumentException e) {}
        try { query.maximumFloat(1);            assert(false); } catch(IllegalArgumentException e) {}
        try { query.maximumDouble(1);         	assert(false); } catch(IllegalArgumentException e) {}
        try { query.maximum(2);                 assert(false); } catch(IllegalArgumentException e) {}
        try { query.maximumFloat(2);            assert(false); } catch(IllegalArgumentException e) {}
        try { query.maximumDouble(2);           assert(false); } catch(IllegalArgumentException e) {}
        try { query.maximum(6);                 assert(false); } catch(IllegalArgumentException e) {}
        try { query.maximumFloat(6);            assert(false); } catch(IllegalArgumentException e) {}
        try { query.maximumDouble(6);         	assert(false); } catch(IllegalArgumentException e) {}
        try { query.maximum(7);                 assert(false); } catch(IllegalArgumentException e) {}
        try { query.maximumFloat(7);            assert(false); } catch(IllegalArgumentException e) {}
        try { query.maximumDouble(7);           assert(false); } catch(IllegalArgumentException e) {}
        try { query.maximum(8);                 assert(false); } catch(IllegalArgumentException e) {}
        try { query.maximumFloat(8);            assert(false); } catch(IllegalArgumentException e) {}
        try { query.maximumDouble(8);           assert(false); } catch(IllegalArgumentException e) {}

        try { query.sum(0);                     assert(false); } catch(IllegalArgumentException e) {}
        try { query.sumFloat(0);                assert(false); } catch(IllegalArgumentException e) {}
        try { query.sumDouble(0);               assert(false); } catch(IllegalArgumentException e) {}
        try { query.sum(1);                     assert(false); } catch(IllegalArgumentException e) {}
        try { query.sumFloat(1);                assert(false); } catch(IllegalArgumentException e) {}
        try { query.sumDouble(1);               assert(false); } catch(IllegalArgumentException e) {}
        try { query.sum(2);                     assert(false); } catch(IllegalArgumentException e) {}
        try { query.sumFloat(2);                assert(false); } catch(IllegalArgumentException e) {}
        try { query.sumDouble(2);               assert(false); } catch(IllegalArgumentException e) {}
        try { query.sum(6);                     assert(false); } catch(IllegalArgumentException e) {}
        try { query.sumFloat(6);                assert(false); } catch(IllegalArgumentException e) {}
        try { query.sumDouble(6);               assert(false); } catch(IllegalArgumentException e) {}
        try { query.sum(7);                     assert(false); } catch(IllegalArgumentException e) {}
        try { query.sumFloat(7);                assert(false); } catch(IllegalArgumentException e) {}
        try { query.sumDouble(7);               assert(false); } catch(IllegalArgumentException e) {}
        try { query.sum(8);                     assert(false); } catch(IllegalArgumentException e) {}
        try { query.sumFloat(8);                assert(false); } catch(IllegalArgumentException e) {}
        try { query.sumDouble(8);               assert(false); } catch(IllegalArgumentException e) {}

        try { query.average(0);                 assert(false); } catch(IllegalArgumentException e) {}
        try { query.averageFloat(0);            assert(false); } catch(IllegalArgumentException e) {}
        try { query.averageDouble(0);           assert(false); } catch(IllegalArgumentException e) {}
        try { query.average(1);                 assert(false); } catch(IllegalArgumentException e) {}
        try { query.averageFloat(1);            assert(false); } catch(IllegalArgumentException e) {}
        try { query.averageDouble(1);           assert(false); } catch(IllegalArgumentException e) {}
        try { query.average(2);                 assert(false); } catch(IllegalArgumentException e) {}
        try { query.averageFloat(2);            assert(false); } catch(IllegalArgumentException e) {}
        try { query.averageDouble(2);           assert(false); } catch(IllegalArgumentException e) {}
        try { query.average(6);                 assert(false); } catch(IllegalArgumentException e) {}
        try { query.averageFloat(6);            assert(false); } catch(IllegalArgumentException e) {}
        try { query.averageDouble(6);           assert(false); } catch(IllegalArgumentException e) {}
        try { query.average(7);                 assert(false); } catch(IllegalArgumentException e) {}
        try { query.averageFloat(7);            assert(false); } catch(IllegalArgumentException e) {}
        try { query.averageDouble(7);           assert(false); } catch(IllegalArgumentException e) {}
        try { query.average(8);                 assert(false); } catch(IllegalArgumentException e) {}
        try { query.averageFloat(8);            assert(false); } catch(IllegalArgumentException e) {}
        try { query.averageDouble(8);           assert(false); } catch(IllegalArgumentException e) {}
=======
        // Out of bounds for string
        try { query.equal(9, "string");                 assert(false); } catch(ArrayIndexOutOfBoundsException e) {}
        try { query.notEqual(9, "string");              assert(false); } catch(ArrayIndexOutOfBoundsException e) {}
        try { query.beginsWith(9, "string");            assert(false); } catch(ArrayIndexOutOfBoundsException e) {}
        try { query.endsWith(9, "string");              assert(false); } catch(ArrayIndexOutOfBoundsException e) {}
        try { query.contains(9, "string");              assert(false); } catch(ArrayIndexOutOfBoundsException e) {}


        // Out of bounds for integer
        try { query.equal(9, 123);                      assert(false); } catch(ArrayIndexOutOfBoundsException e) {}
        try { query.notEqual(9, 123);                   assert(false); } catch(ArrayIndexOutOfBoundsException e) {}
        try { query.lessThan(9, 123);                   assert(false); } catch(ArrayIndexOutOfBoundsException e) {}
        try { query.lessThanOrEqual(9, 123);            assert(false); } catch(ArrayIndexOutOfBoundsException e) {}
        try { query.greaterThan(9, 123);                assert(false); } catch(ArrayIndexOutOfBoundsException e) {}
        try { query.greaterThanOrEqual(9, 123);         assert(false); } catch(ArrayIndexOutOfBoundsException e) {}
        try { query.between(9, 123, 321);               assert(false); } catch(ArrayIndexOutOfBoundsException e) {}


        // Out of bounds for float
        try { query.equal(9, 123F);                     assert(false); } catch(ArrayIndexOutOfBoundsException e) {}
        try { query.notEqual(9, 123F);                  assert(false); } catch(ArrayIndexOutOfBoundsException e) {}
        try { query.lessThan(9, 123F);                  assert(false); } catch(ArrayIndexOutOfBoundsException e) {}
        try { query.lessThanOrEqual(9, 123F);           assert(false); } catch(ArrayIndexOutOfBoundsException e) {}
        try { query.greaterThan(9, 123F);               assert(false); } catch(ArrayIndexOutOfBoundsException e) {}
        try { query.greaterThanOrEqual(9, 123F);        assert(false); } catch(ArrayIndexOutOfBoundsException e) {}
        try { query.between(9, 123F, 321F);             assert(false); } catch(ArrayIndexOutOfBoundsException e) {}


        // Out of bounds for double
        try { query.equal(9, 123D);                     assert(false); } catch(ArrayIndexOutOfBoundsException e) {}
        try { query.notEqual(9, 123D);                  assert(false); } catch(ArrayIndexOutOfBoundsException e) {}
        try { query.lessThan(9, 123D);                  assert(false); } catch(ArrayIndexOutOfBoundsException e) {}
        try { query.lessThanOrEqual(9, 123D);           assert(false); } catch(ArrayIndexOutOfBoundsException e) {}
        try { query.greaterThan(9, 123D);               assert(false); } catch(ArrayIndexOutOfBoundsException e) {}
        try { query.greaterThanOrEqual(9, 123D);        assert(false); } catch(ArrayIndexOutOfBoundsException e) {}
        try { query.between(9, 123D, 321D);             assert(false); } catch(ArrayIndexOutOfBoundsException e) {}


        // Out of bounds for boolean
        try { query.equal(9, true);                       assert(false); } catch(ArrayIndexOutOfBoundsException e) {}
>>>>>>> 263525e4

    }

}<|MERGE_RESOLUTION|>--- conflicted
+++ resolved
@@ -5,10 +5,8 @@
 import com.tightdb.test.TestHelper;
 import org.testng.annotations.Test;
 
-<<<<<<< HEAD
-=======
+
 import java.util.Date;
->>>>>>> 263525e4
 
 public class JNIQueryTest {
 
@@ -54,24 +52,9 @@
     }
 
     @Test
-<<<<<<< HEAD
-    public void AggregateWithWrongDataType() {
-
-        Table table  = TestHelper.getTableWithAllColumnTypes();
-=======
     public void queryWithWrongDataType() {
 
-        Table table = new Table();
-
-        table.addColumn(ColumnType.ColumnTypeBinary, "binary");     // 0
-        table.addColumn(ColumnType.ColumnTypeBool, "boolean");      // 1
-        table.addColumn(ColumnType.ColumnTypeDate, "date");         // 2
-        table.addColumn(ColumnType.ColumnTypeDouble, "double");     // 3
-        table.addColumn(ColumnType.ColumnTypeFloat, "float");       // 4
-        table.addColumn(ColumnType.ColumnTypeInt, "long");          // 5
-        table.addColumn(ColumnType.ColumnTypeMixed, "mixed");       // 6
-        table.addColumn(ColumnType.ColumnTypeString, "string");     // 7
-        table.addColumn(ColumnType.ColumnTypeTable, "table");       // 8
+        Table table = TestHelper.getTableWithAllColumnTypes();
 
         // Query the table
         TableQuery query = table.where();
@@ -150,23 +133,11 @@
 
     @Test
     public void columnIndexOutOfBounds() {
-        Table table = new Table();
-
-        table.addColumn(ColumnType.ColumnTypeBinary, "binary");     // 0
-        table.addColumn(ColumnType.ColumnTypeBool, "boolean");      // 1
-        table.addColumn(ColumnType.ColumnTypeDate, "date");         // 2
-        table.addColumn(ColumnType.ColumnTypeDouble, "double");     // 3
-        table.addColumn(ColumnType.ColumnTypeFloat, "float");       // 4
-        table.addColumn(ColumnType.ColumnTypeInt, "long");          // 5
-        table.addColumn(ColumnType.ColumnTypeMixed, "mixed");       // 6
-        table.addColumn(ColumnType.ColumnTypeString, "string");     // 7
-        table.addColumn(ColumnType.ColumnTypeTable, "table");       // 8
->>>>>>> 263525e4
+        Table table = TestHelper.getTableWithAllColumnTypes();
 
         // Query the table
         TableQuery query = table.where();
 
-<<<<<<< HEAD
         try { query.minimum(0);                 assert(false); } catch(IllegalArgumentException e) {}
         try { query.minimumFloat(0);            assert(false); } catch(IllegalArgumentException e) {}
         try { query.minimumDouble(0);           assert(false); } catch(IllegalArgumentException e) {}
@@ -242,7 +213,6 @@
         try { query.average(8);                 assert(false); } catch(IllegalArgumentException e) {}
         try { query.averageFloat(8);            assert(false); } catch(IllegalArgumentException e) {}
         try { query.averageDouble(8);           assert(false); } catch(IllegalArgumentException e) {}
-=======
         // Out of bounds for string
         try { query.equal(9, "string");                 assert(false); } catch(ArrayIndexOutOfBoundsException e) {}
         try { query.notEqual(9, "string");              assert(false); } catch(ArrayIndexOutOfBoundsException e) {}
@@ -283,7 +253,6 @@
 
         // Out of bounds for boolean
         try { query.equal(9, true);                       assert(false); } catch(ArrayIndexOutOfBoundsException e) {}
->>>>>>> 263525e4
 
     }
 
