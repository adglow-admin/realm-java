0.88.0
 * BREAKING CHANGE: DynamicRealm.executeTransaction() now directly throws any RuntimeException instead of wrapping it in a RealmException (#1682).
 * BREAKING CHANGE: DynamicRealm.executeTransaction() now throws IllegalArgumentException instead of silently accepting a null Transaction object.
<<<<<<< HEAD
 * Added support for RealmQuery.asObservable().
 * RealmQuery now implements Cloneable.
 * Added Realm.threadLocalVersion(RealmQuery).
=======
 * Fixed an error occurring during test and connectedCheck of unit test example (#1934).
 * Added RealmQuery.isNotEmpty() (#2025). (Thank you @stk1m1)
 * Improved .so loading by using ReLinker (https://github.com/KeepSafe/ReLinker).
 * Improved performance of RealmList#contains() (#897).

0.87.2
 * Fixed a bug when RealmObjectSchema.addField() was called with the PRIMARY_KEY modifier, the field was not set as a required field (#2001).
 * Removed explicit GC call when committing a transaction (#1925).
 * Fixed a bug which could throw a ConcurrentModificationException in RealmObject's or RealmResults' change listener (#1970).
 * Fixed RealmList.set() so it now correctly returns the old element instead of the new (#2044).
 * Fixed the deployment of source and javadoc jars (#1971).
>>>>>>> 288f396f

0.87.1
 * Upgraded to NDK R10e. Using gcc 4.9 for all architectures.
 * Updated Realm Core to 0.95.6
   - Fixed a bug where an async query can be copied incomplete in rare cases (#1717).
 * Fixed potential memory leak when using async query.
 * Added a check to prevent removing a RealmChangeListener from a non-Looper thread (#1962). (Thank you @hohnamkung)

0.87.0
 * Added Realm.asObservable(), RealmResults.asObservable(), RealmObject.asObservable(), DynamicRealm.asObservable() and DynamicRealmObject.asObservable().
 * Added RealmConfiguration.Builder.rxFactory() and RxObservableFactory for custom RxJava observable factory classes.
 * Added Realm.copyFromRealm() for creating detached copies of Realm objects (#931).
 * Added RealmObjectSchema.getFieldType() (#1883).
 * Added unitTestExample to showcase unit and instrumentation tests. Examples include jUnit3, jUnit4, Espresso, Robolectric, and MPowermock usage with Realm (#1440).
 * Added support for ISO8601 based dates for JSON import. If JSON dates are invalid a RealmException will be thrown (#1213).
 * Added APK splits to gridViewExample (#1834).

0.86.1
 * Improved the performance of removing objects (RealmResults.clear() and RealmResults.remove()).
 * Updated Realm Core to 0.95.5
 * Updated ProGuard configuration (#1904).
 * Fixed a bug where RealmQuery.findFirst() returned a wrong result if the RealmQuery had been created from a RealmResults.where() (#1905).
 * Fixed a bug causing DynamicRealmObject.getObject()/setObject() to use the wrong class (#1912).
 * Fixed a bug which could cause a crash when closing Realm instances in change listeners (#1900).
 * Fixed a crash occurring during update of multiple async queries (#1895).
 * Fixed listeners not triggered for RealmObject & RealmResults created using copy or create methods (#1884).
 * Fixed RealmChangeListener never called inside RealmResults (#1894).
 * Fixed crash when calling clear on a RealmList (#1886).

0.86.0
 * BREAKING CHANGE: The Migration API has been replaced with a new API.
 * BREAKING CHANGE: RealmResults.SORT_ORDER_ASCENDING and RealmResults.SORT_ORDER_DESCENDING constants have been replaced by Sort.ASCENDING and Sort.DESCENDING enums.
 * BREAKING CHANGE: RealmQuery.CASE_SENSITIVE and RealmQuery.CASE_INSENSITIVE constants have been replaced by Case.SENSITIVE and Case.INSENSITIVE enums.
 * BREAKING CHANGE: Realm.addChangeListener, RealmObject.addChangeListener and RealmResults.addChangeListener hold a strong reference to the listener, you should unregister the listener to avoid memory leaks.
 * BREAKING CHANGE: Removed deprecated methods RealmQuery.minimum{Int,Float,Double}, RealmQuery.maximum{Int,Float,Double}, RealmQuery.sum{Int,Float,Double} and RealmQuery.average{Int,Float,Double}. Use RealmQuery.min(), RealmQuery.max(), RealmQuery.sum() and RealmQuery.average() instead.
 * BREAKING CHANGE: Removed RealmConfiguration.getSchemaMediator() which is public by mistake. And RealmConfiguration.getRealmObjectClasses() is added as an alternative in order to obtain the set of model classes (#1797).
 * BREAKING CHANGE: Realm.addChangeListener, RealmObject.addChangeListener and RealmResults.addChangeListener will throw an IllegalStateException when invoked on a non-Looper thread. This is to prevent registering listeners that will not be invoked.
 * BREAKING CHANGE: trying to access a property on an unloaded RealmObject obtained asynchronously will throw an IllegalStateException
 * Added new Dynamic API using DynamicRealm and DynamicRealmObject.
 * Added Realm.getSchema() and DynamicRealm.getSchema().
 * Realm.createOrUpdateObjectFromJson() now works correctly if the RealmObject class contains a primary key (#1777).
 * Realm.compactRealm() doesn't throw an exception if the Realm file is opened. It just returns false instead.
 * Updated Realm Core to 0.95.3
   - Fixed a bug where RealmQuery.average(String) returned a wrong value for a nullable Long/Integer/Short/Byte field (#1803).
   - Fixed a bug where RealmQuery.average(String) wrongly counted the null value for average calculation (#1854).

0.85.1
 * Fixed a bug which could corrupt primary key information when updating from a Realm version <= 0.84.1 (#1775).

0.85.0
 * BREAKING CHANGE: Removed RealmEncryptionNotSupportedException since the encryption implementation changed in Realm's underlying storage engine. Encryption is now supported on all devices.
 * BREAKING CHANGE: Realm.executeTransaction() now directly throws any RuntimeException instead of wrapping it in a RealmException (#1682).
 * BREAKING CHANGE: RealmQuery.isNull() and RealmQuery.isNotNull() now throw IllegalArgumentException instead of RealmError if the fieldname is a linked field and the last element is a link (#1693).
 * Added Realm.isEmpty().
 * Setters in managed object for RealmObject and RealmList now throw IllegalArgumentException if the value contains an invalid (standalone, removed, closed, from different Realm) object (#1749).
 * Attempting to refresh a Realm while a transaction is in process will now throw an IllegalStateException (#1712).
 * The Realm AAR now also contains the ProGuard configuration (#1767). (Thank you @skyisle)
 * Updated Realm Core to 0.95
   - Removed reliance on POSIX signals when using encryption.

0.84.2
 * Fixed a bug making it impossible to convert a field to become required during a migration (#1695).
 * Fixed a bug making it impossible to read Realms created using primary keys and created by iOS (#1703).
 * Fixed some memory leaks when an Exception is thrown (#1730).
 * Fixed a memory leak when using relationships (#1285).
 * Fixed a bug causing cached column indices to be cleared too soon (#1732).

0.84.1
 * Updated Realm Core to 0.94.4
   - Fixed a bug that could cause a crash when running the same query multiple times.
 * Updated ProGuard configuration. See documentation https://realm.io/docs/java/latest/#proguard for more details.
 * Updated Kotlin example to use 1.0.0-beta.
 * Fixed warnings reported by "lint -Xlint:all" (#1644).
 * Fixed a bug where simultaneous opening and closing a Realm from different threads might result in a NullPointerException (#1646).
 * Fixed a bug which made it possible to externally modify the encryption key in a RealmConfiguration (#1678).

0.84.0
 * Added support for async queries and transactions.
 * Added support for parsing JSON Dates with timezone information. (Thank you @LateralKevin)
 * Added RealmQuery.isEmpty().
 * Added Realm.isClosed() method.
 * Added Realm.distinct() method.
 * Added RealmQuery.isValid(), RealmResults.isValid() and RealmList.isValid(). Each method checks whether the instance is still valid to use or not(for example, the Realm has been closed or any parent object has been removed).
 * Added Realm.isInTransaction() method.
 * Updated Realm Core to version 0.94.3
   - Fallback for mremap() now work correctly on BlackBerry devices.
 * Following methods in managed RealmList now throw IllegalStateException instead of native crash when RealmList.isValid() returns false: add(int,RealmObject), add(RealmObject)
 * Following methods in managed RealmList now throw IllegalStateException instead of ArrayIndexOutOfBoundsException when RealmList.isValid() returns false: set(int,RealmObject), move(int,int), remove(int), get(int)
 * Following methods in managed RealmList now throw IllegalStateException instead of returning 0/null when RealmList.isValid() returns false: clear(), removeAll(Collection), remove(RealmObject), first(), last(), size(), where()
 * RealmPrimaryKeyConstraintException is now thrown instead of RealmException if two objects with same primary key are inserted.
 * IllegalStateException is now thrown when calling Realm's clear(), RealmResults's remove(), removeLast(), clear() or RealmObject's removeFromRealm() from an incorrect thread.
 * Fixed a bug affecting RealmConfiguration.equals().
 * Fixed a bug in RealmQuery.isNotNull() which produced wrong results for binary data.
 * Fixed a bug in RealmQuery.isNull() and RealmQuery.isNotNull() which validated the query prematurely.
 * Fixed a bug where closed Realms were trying to refresh themselves resulting in a NullPointerException.
 * Fixed a bug that made it possible to migrate open Realms, which could cause undefined behavior when querying, reading or writing data.
 * Fixed a bug causing column indices to be wrong for some edge cases. See #1611 for details.

0.83.1
 * Updated Realm Core to version 0.94.1.
   - Fixed a bug when using Realm.compactRealm() which could make it impossible to open the Realm file again.
   - Fixed a bug, so isNull link queries now always return true if any part is null.

0.83
 * BREAKING CHANGE: Database file format update. The Realm file created by this version cannot be used by previous versions of Realm.
 * BREAKING CHANGE: Removed deprecated methods and constructors from the Realm class.
 * BREAKING CHANGE: Introduced boxed types Boolean, Byte, Short, Integer, Long, Float and Double. Added null support. Introduced annotation @Required to indicate a field is not nullable. String, Date and byte[] became nullable by default which means a RealmMigrationNeededException will be thrown if an previous version of a Realm file is opened.
 * Deprecated methods: RealmQuery.minimum{Int,Float,Double}, RealmQuery.maximum{Int,Float,Double}. Use RealmQuery.min() and RealmQuery.max() instead.
 * Added support for x86_64.
 * Fixed an issue where opening the same Realm file on two Looper threads could potentially lead to an IllegalStateException being thrown.
 * Opening a Realm file from one thread will no longer be blocked by a transaction from another thread.
 * Fixed an issue preventing the call of listeners on refresh().
 * Range restrictions of Date fields have been removed. Date fields now accepts any value. Milliseconds are still removed.

0.82.2
 * Fixed a bug which might cause failure when loading the native library.
 * Fixed a bug which might trigger a timeout in Context.finalize().
 * Fixed a bug which might cause RealmObject.isValid() to throw an exception if the object is deleted.
 * Updated Realm core to version 0.89.9
   - Fixed a potential stack overflow issue which might cause a crash when encryption was used.
   - Embedded crypto functions into Realm dynamic lib to avoid random issues on some devices.
   - Throw RealmEncryptionNotSupportedException if the device doesn't support Realm encryption. At least one device type (HTC One X) contains system bugs that prevents Realm's encryption from functioning properly. This is now detected, and an exception is thrown when trying to open/create an encrypted Realm file. It's up to the application to catch this and decide if it's OK to proceed without encryption instead.

0.82.1
 * Fixed a bug where using the wrong encryption key first caused the right key to be seen as invalid.
 * Fixed a bug where String fields were ignored when updating objects from JSON with null values.
 * Fixed a bug when calling System.exit(0), the process might hang.

0.82
 * BREAKING CHANGE: Fields with annotation @PrimaryKey are indexed automatically now. Older schemas require a migration.
 * RealmConfiguration.setModules() now accept ignore null values which Realm.getDefaultModule() might return.
 * Trying to access a deleted Realm object throw throws a proper IllegalStateException.
 * Added in-memory Realm support.
 * Closing realm on another thread different from where it was created now throws an exception.
 * Realm will now throw a RealmError when Realm's underlying storage engine encounters an unrecoverable error.
 * @Index annotation can also be applied to byte/short/int/long/boolean/Date now.
 * Fixed a bug where RealmQuery objects are prematurely garbage collected.
 * Removed RealmQuery.between() for link queries.

0.81.1
 * Fixed memory leak causing Realm to never release Realm objects.

0.81
 * Introduced RealmModules for working with custom schemas in libraries and apps.
 * Introduced Realm.getDefaultInstance(), Realm.setDefaultInstance(RealmConfiguration) and Realm.getInstance(RealmConfiguration).
 * Deprecated most constructors. They have been been replaced by Realm.getInstance(RealmConfiguration) and Realm.getDefaultInstance().
 * Deprecated Realm.migrateRealmAtPath(). It has been replaced by Realm.migrateRealm(RealmConfiguration).
 * Deprecated Realm.deleteFile(). It has been replaced by Realm.deleteRealm(RealmConfiguration).
 * Deprecated Realm.compactFile(). It has been replaced by Realm.compactRealm(RealmConfiguration).
 * RealmList.add(), RealmList.addAt() and RealmList.set() now copy standalone objects transparently into Realm.
 * Realm now works with Kotlin (M12+). (Thank you @cypressious)
 * Fixed a performance regression introduced in 0.80.3 occurring during the validation of the Realm schema.
 * Added a check to give a better error message when null is used as value for a primary key.
 * Fixed unchecked cast warnings when building with Realm.
 * Cleaned up examples (remove old test project).
 * Added checking for missing generic type in RealmList fields in annotation processor.

0.80.3
 * Calling Realm.copyToRealmOrUpdate() with an object with a null primary key now throws a proper exception.
 * Fixed a bug making it impossible to open Realms created by Realm-Cocoa if a model had a primary key defined.
 * Trying to using Realm.copyToRealmOrUpdate() with an object with a null primary key now throws a proper exception.
 * RealmChangedListener now also gets called on the same thread that did the commit.
 * Fixed bug where Realm.createOrUpdateWithJson() reset Date and Binary data to default values if not found in the JSON output.
 * Fixed a memory leak when using RealmBaseAdapter.
 * RealmBaseAdapter now allow RealmResults to be null (thanks @zaki50).
 * Fixed a bug where a change to a model class (RealmList<A> to RealmList<B>) would not throw a RealmMigrationNeededException.
 * Fixed a bug where setting multiple RealmLists didn't remove the previously added objects.
 * Solved ConcurrentModificationException thrown when addChangeListener/removeChangeListener got called in the onChange. (thanks @beeender)
 * Fixed duplicated listeners in the same realm instance. Trying to add duplicated listeners is ignored now. (thanks @beeender)

0.80.2
 * Trying to use Realm.copyToRealmOrUpdate() with an object with a null primary key now throws a proper exception.
 * RealmMigrationNeedException can now return the path to the Realm that needs to be migrated.
 * Fixed bug where creating a Realm instance with a hashcode collision no longer returned the wrong Realm instance.
 * Updated Realm Core to version 0.89.2
   - fixed bug causing a crash when opening an encrypted Realm file on ARM64 devices.

0.80.1
 * Realm.createOrUpdateWithJson() no longer resets fields to their default value if they are not found in the JSON input.
 * Realm.compactRealmFile() now uses Realm Core's compact() method which is more failure resilient.
 * Realm.copyToRealm() now correctly handles referenced child objects that are already in the Realm.
 * The ARM64 binary is now properly a part of the Eclipse distribution package.
 * A RealmMigrationExceptionNeeded is now properly thrown if @Index and @PrimaryKey are not set correctly during a migration.
 * Fixed bug causing Realms to be cached even though they failed to open correctly.
 * Added Realm.deleteRealmFile(File) method.
 * Fixed bug causing queries to fail if multiple Realms has different field ordering.
 * Fixed bug when using Realm.copyToRealm() with a primary key could crash if default value was already used in the Realm.
 * Updated Realm Core to version 0.89.0
   - improved performance for sorting RealmResults.
   - improved performance for refreshing a Realm after inserting or modifying strings or binary data.
   - fixed bug causing incorrect result when querying indexed fields.
   - fixed bug causing corruption of string index when deleting an object where there are duplicate values for the indexed field.
   - fixed bug causing a crash after compacting the Realm file.
 * Added RealmQuery.isNull() and RealmQuery.isNotNull() for querying relationships.
 * Fixed a potential NPE in the RealmList constructor.

0.80
* Queries on relationships can be case sensitive.
* Fixed bug when importing JSONObjects containing NULL values.
* Fixed crash when trying to remove last element of a RealmList.
* Fixed bug crashing annotation processor when using "name" in model classes for RealmObject references
* Fixed problem occurring when opening an encrypted Realm with two different instances of the same key.
* Version checker no longer reports that updates are available when latest version is used.
* Added support for static fields in RealmObjects.
* Realm.writeEncryptedCopyTo() has been reenabled.

0.79.1
 * copyToRealm() no longer crashes on cyclic data structures.
 * Fixed potential crash when using copyToRealmOrUpdate with an object graph containing a mix of elements with and without primary keys.

0.79
 * Added support for ARM64.
 * Added RealmQuery.not() to negate a query condition.
 * Made the native libraries much smaller. Arm went from 1.8MB to 800KB.
 * Better error reporting when trying to create or open a Realm file fails.
 * Improved error reporting in case of missing accessors in model classes.
 * Re-enabled RealmResults.remove(index) and RealmResults.removeLast().
 * Primary keys are now supported through the @PrimaryKey annotation.
 * Added copyToRealmOrUpdate() and createOrUpdateFromJson() methods, that works for models with primary keys.
 * Fixed error when instantiating a Realm with the wrong key.
 * Throw an exception if deleteRealmFile() is called when there is an open instance of the Realm.
 * Made migrations and compression methods synchronised.
 * Removed methods deprecated in 0.76. Now Realm.allObjectsSorted() and RealmQuery.findAllSorted() need to be used instead.
 * Reimplemented Realm.allObjectSorted() for better performance.

0.78
 * Added proper support for encryption. Encryption support is now included by default. Keys are now 64 bytes long.
 * Added support to write an encrypted copy of a Realm.
 * Realm no longer incorrectly warns that an instance has been closed too many times.
 * Realm now shows a log warning if an instance is being finalized without being closed.
 * Fixed bug causing Realms to be cached during a RealmMigration resulting in invalid realms being returned from Realm.getInstance().
 * Updated core to 0.88.

0.77
 * Added Realm.allObjectsSorted() and RealmQuery.findAllSorted() and extending RealmResults.sort() for multi-field sorting.
 * RealmResults.sort() now has better error reporting.
 * Added more logging capabilities at the JNI level.
 * Added proper encryption support. NOTE: The key has been increased from 32 bytes to 64 bytes (see example).
 * Fixed bug when doing queries on the elements of a RealmList, ie. like Realm.where(Foo.class).getBars().where().equalTo("name").
 * Throw NoSuchMethodError when RealmResults.indexOf() is called, since it's not implemented yet.
 * Added support for standalone objects and custom constructors.
 * Added more precise imports in proxy classes to avoid ambiguous references.
 * Improved handling of empty model classes in the annotation processor
 * Added support for executing a transaction with a closure using Realm.executeTransaction().
 * Fixed bug causing refresh() to be called on background threads with closed Realms.
 * Fixed bug where calling Realm.close() too many times could result in Realm not getting closed at all. This now triggers a log warning.
 * Added RealmObject.isValid() to test if an object is still accessible.
 * Removed deprecated static constructors.
 * Introduced new static constructors based on File instead of Context, allowing to save Realm files in custom locations.
 * RealmList.remove() now properly returns the removed object.
 * Calling realm.close() no longer prevent updates to other open realm instances on the same thread.

0.76.0
 * RealmObjects can now be imported using JSON.
 * Gradle wrapper updated to support Android Studio 1.0.
 * Bug fixed in RealmObject.equals() so it now correctly compares two objects from the same Realm.
 * Realm class is now marked as final.
 * Replaced concurrency example with a better thread example.
 * Allow to add/remove RealmChangeListeners in RealmChangeListeners.
 * Upgrading to core 0.87.0 (encryption support, API changes).
 * Bug fixed in Realm crashing for receiving notifications after close().
 * Close the Realm instance after migrations.
 * Added a check to deny the writing of objects outside of a transaction.

0.75.1 (03 December 2014)
  * Changing sort to be an in-place method.
  * Renaming SORT_ORDER_DECENDING to SORT_ORDER_DESCENDING.
  * Adding sorting functionality to allObjects() and findAll().
  * Bug fixed: when querying a date column with equalTo(), it would act as lessThan()

0.75.0 (28 Nov 2014)
  * Realm now implements Closeable, allowing better cleanup of native resources
  * Adding writeCopyTo() and compactRealmFile() to write and compact a Realm to a new file.
  * RealmObject.toString(), equals() and hashCode() now support models with cyclic references.
  * RealmResults.iterator() and listIterator() now correctly iterates the results when using remove().
  * Bug fixed in Exception text when field names was not matching the database
  * Bug fixed so Realm no longer throws an Exception when removing the last object
  * Bug fixed in RealmResults which prevented sub-querying
  * The Date type does not support millisecond resolution, and dates before 1901-12-13
    and dates after 2038-01-19 are not supported on 32 bit systems
  * Fixed bug so Realm no longer throws an Exception when removing the last object
  * Bug fixed in RealmResults which prevented subquerying

0.74.0 (19 Nov 2014)
  * Added support for more field/accessors naming conventions
  * Allow static methods in model classes
  * An exception will now be thrown if you try to move Realm, RealmResults or RealmObject between threads.
  * Fixed a bug in the calculation of the maximum of date field in a RealmResults
  * Adding case sensitive versions of string comparison operators equalTo and notEqualTo
  * Adding where() to RealmList to initiate queries
  * Updated core to 0.86.0, fixing a bug in cancelling an empty transaction, and major query speedups with floats/doubles
  * Consistent handling of UTF-8 strings
  * removeFromRealm() now calls moveLastOver() which is faster and more reliable when deleting multiple objects
  * Added verification of fields names in queries with links.
  * Added exception for queries with invalid field name

0.73.1 (05 Nov 2014)
  * Fixed a bug that would send infinite notifications in some instances

0.73.0 (04 Nov 2014)
  * Fixed a bug not allowing queries with more than 1024 conditions
  * Rewritten the notification system. The API did not change but it's now much more reliable
  * Added support for switching auto-refresh on and off (Realm.setAutoRefresh)
  * Added RealmBaseAdapter and an example using it
  * Added deleteFromRealm() method to RealmObject

0.72.0 (27 Oct 2014)
  * Extended sorting support to more types: boolean, byte, short, int, long, float, double, Date, and String
    fields are now supported
  * Better support for Java 7 and 8 in the annotations processor
  * Better support for the Eclipse annotations processor
  * Added Eclipse support to the distribution folder
  * Added Realm.cancelTransaction() to cancel/abort/rollback a transaction
  * Faster implementation of RealmQuery.findFirst()
  * Upgraded core to 0.85.1 (deep copying of strings in queries; preparation for link queries)
  * Added support for link queries in the form realm.where(Owner.class).equalTo("cat.age", 12).findAll()

0.71.0 (07 Oct 2014)
  * Simplified the release artifact to a single Jar file
  * Added support for Eclipse
  * Added support for deploying to Maven
  * Throw exception if nested transactions are used (it's not allowed)
  * Javadoc updated
  * Fixed bug in RealmResults: https://github.com/realm/realm-java/issues/453
  * New annotation @Index to add search index to a field (currently only supporting String fields)
  * Made the annotations processor more verbose and strict
  * Adding RealmQuery.count() method
  * Added a new example about concurrency
  * Upgrading to core 0.84.0

0.70.1 (30 Sep 2014)
  * Enable unit testing for the realm project
  * Fixed handling of camel-cased field names

0.70.0 (29 Sep 2014)
  * This is the first public beta release<|MERGE_RESOLUTION|>--- conflicted
+++ resolved
@@ -1,15 +1,14 @@
 0.88.0
  * BREAKING CHANGE: DynamicRealm.executeTransaction() now directly throws any RuntimeException instead of wrapping it in a RealmException (#1682).
  * BREAKING CHANGE: DynamicRealm.executeTransaction() now throws IllegalArgumentException instead of silently accepting a null Transaction object.
-<<<<<<< HEAD
- * Added support for RealmQuery.asObservable().
- * RealmQuery now implements Cloneable.
- * Added Realm.threadLocalVersion(RealmQuery).
-=======
  * Fixed an error occurring during test and connectedCheck of unit test example (#1934).
  * Added RealmQuery.isNotEmpty() (#2025). (Thank you @stk1m1)
  * Improved .so loading by using ReLinker (https://github.com/KeepSafe/ReLinker).
  * Improved performance of RealmList#contains() (#897).
+ * Added support for RealmQuery.asObservable().
+ * RealmQuery now implements Cloneable.
+ * Added Realm.threadLocalVersion(RealmQuery).
+
 
 0.87.2
  * Fixed a bug when RealmObjectSchema.addField() was called with the PRIMARY_KEY modifier, the field was not set as a required field (#2001).
@@ -17,7 +16,6 @@
  * Fixed a bug which could throw a ConcurrentModificationException in RealmObject's or RealmResults' change listener (#1970).
  * Fixed RealmList.set() so it now correctly returns the old element instead of the new (#2044).
  * Fixed the deployment of source and javadoc jars (#1971).
->>>>>>> 288f396f
 
 0.87.1
  * Upgraded to NDK R10e. Using gcc 4.9 for all architectures.
