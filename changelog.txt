<<<<<<< HEAD
0.75.2
 * RealmObjects can now be imported using JSON.
=======
0.76.0
>>>>>>> 7f1c809e
 * Gradle wrapper updated to support Android Studio 1.0.
 * Bug fixed in RealmObject.equals() so it now correctly compares two objects from the same Realm.
 * Realm class is now marked as final.
 * Replaced concurrency example with a better thread example.
 * Allow to add/remove RealmChangeListeners in RealmChangeListeners.
 * Bug fixed in Realm crashing for receiving notifications after close().
 * Close the Realm instance after migrations.
 * Added a check to deny the writing of objects outside of a transaction.

0.75.1 (03 December 2014)
  * Changing sort to be an in-place method.
  * Renaming SORT_ORDER_DECENDING to SORT_ORDER_DESCENDING.
  * Adding sorting functionality to allObjects() and findAll().
  * Bug fixed: when querying a date column with equalTo(), it would act as lessThan()

0.75.0 (28 Nov 2014)
  * Realm now implements Closeable, allowing better cleanup of native resources
  * Adding writeCopyTo() and compactRealmFile() to write and compact a Realm to a new file.
  * RealmObject.toString(), equals() and hashCode() now support models with cyclic references.
  * RealmResults.iterator() and listIterator() now correctly iterates the results when using remove().
  * Bug fixed in Exception text when field names was not matching the database
  * Bug fixed so Realm no longer throws an Exception when removing the last object
  * Bug fixed in RealmResults which prevented sub-querying
  * The Date type does not support millisecond resolution, and dates before 1900-12-13
    and dates after 2038-01-19 are not supported on 32 bit systems
  * Fixed bug so Realm no longer throws an Exception when removing the last object
  * Bug fixed in RealmResults which prevented subquerying



0.74.0 (19 Nov 2014)
  * Added support for more field/accessors naming conventions
  * Allow static methods in model classes
  * An exception will now be thrown if you try to move Realm, RealmResults or RealmObject between threads.
  * Fixed a bug in the calculation of the maximum of date field in a RealmResults
  * Adding case sensitive versions of string comparison operators equalTo and notEqualTo
  * Adding where() to RealmList to initiate queries
  * Updated core to 0.86.0, fixing a bug in cancelling an empty transaction, and major query speedups with floats/doubles
  * Consistent handling of UTF-8 strings
  * removeFromRealm() now calls moveLastOver() which is faster and more reliable when deleting multiple objects
  * Added verification of fields names in queries with links.
  * Added exception for queries with invalid field name

0.73.1 (05 Nov 2014)
  * Fixed a bug that would send infinite notifications in some instances

0.73.0 (04 Nov 2014)
  * Fixed a bug not allowing queries with more than 1024 conditions
  * Rewritten the notification system. The API did not change but it's now much more reliable
  * Added support for switching auto-refresh on and off (Realm.setAutoRefresh)
  * Added RealmBaseAdapter and an example using it
  * Added deleteFromRealm() method to RealmObject

0.72.0 (27 Oct 2014)
  * Extended sorting support to more types: boolean, byte, short, int, long, float, double, Date, and String
    fields are now supported
  * Better support for Java 7 and 8 in the annotations processor
  * Better support for the Eclipse annotations processor
  * Added Eclipse support to the distribution folder
  * Added Realm.cancelTransaction() to cancel/abort/rollback a write transaction
  * Faster implementation of RealmQuery.findFirst()
  * Upgraded core to 0.85.1 (deep copying of strings in queries; preparation for link queries)
  * Added support for link queries in the form realm.where(Owner.class).equalTo("cat.age", 12).findAll()

0.71.0 (07 Oct 2014)
  * Simplified the release artifact to a single Jar file
  * Added support for Eclipse
  * Added support for deploying to Maven
  * Throw exception if nested write transactions are used (it's not allowed)
  * Javadoc updated
  * Fixed bug in RealmResults: https://github.com/realm/realm-java/issues/453
  * New annotation @Index to add search index to a field (currently only supporting String fields)
  * Made the annotations processor more verbose and strict
  * Adding RealmQuery.count() method
  * Added a new example about concurrency
  * Upgrading to core 0.84.0

0.70.1 (30 Sep 2014)
  * Enable unit testing for the realm project
  * Fixed handling of camel-cased field names

0.70.0 (29 Sep 2014)
  * This is the first public beta release<|MERGE_RESOLUTION|>--- conflicted
+++ resolved
@@ -1,9 +1,5 @@
-<<<<<<< HEAD
-0.75.2
+0.76.0
  * RealmObjects can now be imported using JSON.
-=======
-0.76.0
->>>>>>> 7f1c809e
  * Gradle wrapper updated to support Android Studio 1.0.
  * Bug fixed in RealmObject.equals() so it now correctly compares two objects from the same Realm.
  * Realm class is now marked as final.
