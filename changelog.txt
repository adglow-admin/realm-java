0.81
<<<<<<< HEAD
 * Introduced RealmModules for working with custom schemas in libraries and apps.
 * Introduced Realm.getDefaultInstance(), Realm.setDefaultInstance(RealmConfiguration) and Realm.getInstance(RealmConfiguration).
 * Deprecated most constructors. They have been been replaced by RealmConfiguration objects.
 * Deprecated Realm.migrateRealmAtPath(). It has been replaced by Realm.migrateRealm(RealmConfiguration).
 * Deprecated Realm.deleteFile(). It has been replaced by Realm.deleteRealm(RealmConfiguration).
 * Deprecated Realm.compactFile(). It has been replaced by Realm.compactRealm(RealmConfiguration).
=======
 * RealmList.add(), RealmList.addAt() and RealmList.set() now copy standalone objects transparently into Realm.
 * Realm now works with Kotlin (M12+). (thanks @cypressious)
 * Fix a performance regression introduced in 0.80.3 occurring during the validation of the Realm schema.
>>>>>>> 58a0c2c4

0.80.3
 * Calling Realm.copyToRealmOrUpdate() with an object with a null primary key now throws a proper exception.
 * Fixed a bug making it impossible to open Realms created by Realm-Cocoa if a model had a primary key defined.
 * Trying to using Realm.copyToRealmOrUpdate() with an object with a null primary key now throws a proper exception.
 * RealmChangedListener now also gets called on the same thread that did the commit.
 * Fixed bug where Realm.createOrUpdateWithJson() reset Date and Binary data to default values if not found in the JSON output.
 * Fixed a memory leak when using RealmBaseAdapter.
 * RealmBaseAdapter now allow RealmResults to be null (thanks @zaki50).
 * Fixed a bug where a change to a model class (RealmList<A> to RealmList<B>) would not throw a RealmMigrationNeededException.
 * Fixed a bug where where setting multiple RealmLists didn't remove the previously added objects.
 * Solved ConcurrentModificationException thrown when addChangeListener/removeChangeListener got called in the onChange. (thanks @beeender)
 * Fixed duplicated listeners in the same realm instance. Trying to add duplicated listeners is ignored now. (thanks @beeender)

0.80.2
 * Trying to use Realm.copyToRealmOrUpdate() with an object with a null primary key now throws a proper exception.
 * RealmMigrationNeedException can now return the path to the Realm that needs to be migrated.
 * Fixed bug where creating a Realm instance with a hashcode collision no longer returned the wrong Realm instance.
 * Updated Realm Core to version 0.89.2
   - fixed bug causing a crash when opening an encrypted Realm file on ARM64 devices.

0.80.1
 * Realm.createOrUpdateWithJson() no longer resets fields to their default value if they are not found in the JSON input.
 * Realm.compactRealmFile() now uses Realm Core's compact() method which is more failure resilient.
 * Realm.copyToRealm() now correctly handles referenced child objects that are already in the Realm.
 * The ARM64 binary is now properly a part of the Eclipse distribution package.
 * A RealmMigrationExceptionNeeded is now properly thrown if @Index and @PrimaryKey are not set correctly during a migration.
 * Fixed bug causing Realms to be cached even though they failed to open correctly.
 * Added Realm.deleteRealmFile(File) method.
 * Fixed bug causing queries to fail if multiple Realms has different field ordering.
 * Fixed bug when using Realm.copyToRealm() with a primary key could crash if default value was already used in the Realm.
 * Updated Realm Core to version 0.89.0
   - improved performance for sorting RealmResults.
   - improved performance for refreshing a Realm after inserting or modifying strings or binary data.
   - fixed bug causing incorrect result when querying indexed fields.
   - fixed bug causing corruption of string index when deleting an object where there are duplicate values for the indexed field.
   - fixed bug causing a crash after compacting the Realm file.
 * Added RealmQuery.isNull() and RealmQuery.isNotNull() for querying relationships.
 * Fixed a potential NPE in the RealmList constructor.

0.80
* Queries on relationships can be case sensitive.
* Fixed bug when importing JSONObjects containing NULL values.
* Fixed crash when trying to remove last element of a RealmList.
* Fixed bug crashing annotation processor when using "name" in model classes for RealmObject references
* Fixed problem occurring when opening an encrypted Realm with two different instances of the same key.
* Version checker no longer reports that updates are available when latest version is used.
* Added support for static fields in RealmObjects.
* Realm.writeEncryptedCopyTo() has been reenabled.

0.79.1
 * copyToRealm() no longer crashes on cyclic data structures.
 * Fixed potential crash when using copyToRealmOrUpdate with an object graph containing a mix of elements with and without primary keys.

0.79
 * Added support for ARM64.
 * Added RealmQuery.not() to negate a query condition.
 * Made the native libraries much smaller. Arm went from 1.8MB to 800KB.
 * Better error reporting when trying to create or open a Realm file fails.
 * Improved error reporting in case of missing accessors in model classes.
 * Re-enabled RealmResults.remove(index) and RealmResults.removeLast().
 * Primary keys are now supported through the @PrimaryKey annotation.
 * Added copyToRealmOrUpdate() and createOrUpdateFromJson() methods, that works for models with primary keys.
 * Fixed error when instantiating a Realm with the wrong key.
 * Throw an exception if deleteRealmFile() is called when there is an open instance of the Realm.
 * Made migrations and compression methods synchronised.
 * Removed methods deprecated in 0.76. Now Realm.allObjectsSorted() and RealmQuery.findAllSorted() need to be used instead.
 * Reimplemented Realm.allObjectSorted() for better performance.

0.78
 * Added proper support for encryption. Encryption support is now included by default. Keys are now 64 bytes long.
 * Added support to write an encrypted copy of a Realm.
 * Realm no longer incorrectly warns that an instance has been closed too many times.
 * Realm now shows a log warning if an instance is being finalized without being closed.
 * Fixed bug causing Realms to be cached during a RealmMigration resulting in invalid realms being returned from Realm.getInstance().
 * Updated core to 0.88.

0.77
 * Added Realm.allObjectsSorted() and RealmQuery.findAllSorted() and extending RealmResults.sort() for multi-field sorting.
 * RealmResults.sort() now has better error reporting.
 * Added more logging capabilities at the JNI level.
 * Added proper encryption support. NOTE: The key has been increased from 32 bytes to 64 bytes (see example).
 * Fixed bug when doing queries on the elements of a RealmList, ie. like Realm.where(Foo.class).getBars().where().equalTo("name").
 * Throw NoSuchMethodError when RealmResults.indexOf() is called, since it's not implemented yet.
 * Added support for standalone objects and custom constructors.
 * Added more precise imports in proxy classes to avoid ambiguous references.
 * Improved handling of empty model classes in the annotation processor
 * Added support for executing a transaction with a closure using Realm.executeTransaction().
 * Fixed bug causing refresh() to be called on background threads with closed Realms.
 * Fixed bug where calling Realm.close() too many times could result in Realm not getting closed at all. This now triggers a log warning.
 * Added RealmObject.isValid() to test if an object is still accessible.
 * Removed deprecated static constructors.
 * Introduced new static constructors based on File instead of Context, allowing to save Realm files in custom locations.
 * RealmList.remove() now properly returns the removed object.
 * Calling realm.close() no longer prevent updates to other open realm instances on the same thread.

0.76.0
 * RealmObjects can now be imported using JSON.
 * Gradle wrapper updated to support Android Studio 1.0.
 * Bug fixed in RealmObject.equals() so it now correctly compares two objects from the same Realm.
 * Realm class is now marked as final.
 * Replaced concurrency example with a better thread example.
 * Allow to add/remove RealmChangeListeners in RealmChangeListeners.
 * Upgrading to core 0.87.0 (encryption support, API changes).
 * Bug fixed in Realm crashing for receiving notifications after close().
 * Close the Realm instance after migrations.
 * Added a check to deny the writing of objects outside of a transaction.

0.75.1 (03 December 2014)
  * Changing sort to be an in-place method.
  * Renaming SORT_ORDER_DECENDING to SORT_ORDER_DESCENDING.
  * Adding sorting functionality to allObjects() and findAll().
  * Bug fixed: when querying a date column with equalTo(), it would act as lessThan()

0.75.0 (28 Nov 2014)
  * Realm now implements Closeable, allowing better cleanup of native resources
  * Adding writeCopyTo() and compactRealmFile() to write and compact a Realm to a new file.
  * RealmObject.toString(), equals() and hashCode() now support models with cyclic references.
  * RealmResults.iterator() and listIterator() now correctly iterates the results when using remove().
  * Bug fixed in Exception text when field names was not matching the database
  * Bug fixed so Realm no longer throws an Exception when removing the last object
  * Bug fixed in RealmResults which prevented sub-querying
  * The Date type does not support millisecond resolution, and dates before 1900-12-13
    and dates after 2038-01-19 are not supported on 32 bit systems
  * Fixed bug so Realm no longer throws an Exception when removing the last object
  * Bug fixed in RealmResults which prevented subquerying



0.74.0 (19 Nov 2014)
  * Added support for more field/accessors naming conventions
  * Allow static methods in model classes
  * An exception will now be thrown if you try to move Realm, RealmResults or RealmObject between threads.
  * Fixed a bug in the calculation of the maximum of date field in a RealmResults
  * Adding case sensitive versions of string comparison operators equalTo and notEqualTo
  * Adding where() to RealmList to initiate queries
  * Updated core to 0.86.0, fixing a bug in cancelling an empty transaction, and major query speedups with floats/doubles
  * Consistent handling of UTF-8 strings
  * removeFromRealm() now calls moveLastOver() which is faster and more reliable when deleting multiple objects
  * Added verification of fields names in queries with links.
  * Added exception for queries with invalid field name

0.73.1 (05 Nov 2014)
  * Fixed a bug that would send infinite notifications in some instances

0.73.0 (04 Nov 2014)
  * Fixed a bug not allowing queries with more than 1024 conditions
  * Rewritten the notification system. The API did not change but it's now much more reliable
  * Added support for switching auto-refresh on and off (Realm.setAutoRefresh)
  * Added RealmBaseAdapter and an example using it
  * Added deleteFromRealm() method to RealmObject

0.72.0 (27 Oct 2014)
  * Extended sorting support to more types: boolean, byte, short, int, long, float, double, Date, and String
    fields are now supported
  * Better support for Java 7 and 8 in the annotations processor
  * Better support for the Eclipse annotations processor
  * Added Eclipse support to the distribution folder
  * Added Realm.cancelTransaction() to cancel/abort/rollback a write transaction
  * Faster implementation of RealmQuery.findFirst()
  * Upgraded core to 0.85.1 (deep copying of strings in queries; preparation for link queries)
  * Added support for link queries in the form realm.where(Owner.class).equalTo("cat.age", 12).findAll()

0.71.0 (07 Oct 2014)
  * Simplified the release artifact to a single Jar file
  * Added support for Eclipse
  * Added support for deploying to Maven
  * Throw exception if nested write transactions are used (it's not allowed)
  * Javadoc updated
  * Fixed bug in RealmResults: https://github.com/realm/realm-java/issues/453
  * New annotation @Index to add search index to a field (currently only supporting String fields)
  * Made the annotations processor more verbose and strict
  * Adding RealmQuery.count() method
  * Added a new example about concurrency
  * Upgrading to core 0.84.0

0.70.1 (30 Sep 2014)
  * Enable unit testing for the realm project
  * Fixed handling of camel-cased field names

0.70.0 (29 Sep 2014)
  * This is the first public beta release<|MERGE_RESOLUTION|>--- conflicted
+++ resolved
@@ -1,16 +1,13 @@
 0.81
-<<<<<<< HEAD
  * Introduced RealmModules for working with custom schemas in libraries and apps.
  * Introduced Realm.getDefaultInstance(), Realm.setDefaultInstance(RealmConfiguration) and Realm.getInstance(RealmConfiguration).
- * Deprecated most constructors. They have been been replaced by RealmConfiguration objects.
+ * Deprecated most constructors. They have been been replaced by Realm.getInstance(RealmConfiguration) and Realm.getDefaultInstance().
  * Deprecated Realm.migrateRealmAtPath(). It has been replaced by Realm.migrateRealm(RealmConfiguration).
  * Deprecated Realm.deleteFile(). It has been replaced by Realm.deleteRealm(RealmConfiguration).
  * Deprecated Realm.compactFile(). It has been replaced by Realm.compactRealm(RealmConfiguration).
-=======
  * RealmList.add(), RealmList.addAt() and RealmList.set() now copy standalone objects transparently into Realm.
  * Realm now works with Kotlin (M12+). (thanks @cypressious)
  * Fix a performance regression introduced in 0.80.3 occurring during the validation of the Realm schema.
->>>>>>> 58a0c2c4
 
 0.80.3
  * Calling Realm.copyToRealmOrUpdate() with an object with a null primary key now throws a proper exception.
