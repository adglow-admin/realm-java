0.83.1
 * Added Realm.isClosed() method.
<<<<<<< HEAD
 * Added RealmQuery.isValid(), RealmResults.isValid() and RealmList.isValid(). Each method checks whether the instance is still valid to use or not.
 * IllegalStateException is now thrown instead of native crash if following methods in RealmList are called after closing the Realm or removing parent object: add(int,RealmObject), add(RealmObject),
 * IllegalStateException is now thrown instead of ArrayIndexOutOfBoundsException if following methods in RealmList are called after closing the Realm or removing parent object: set(int,RealmObject), move(int,int), remove(int), get(int)
 * IllegalStateException is now thrown instead of returning 0/null if following methods in RealmList are called after closing the Realm or removing parent object: clear(), removeAll(Collection), remove(RealmObject), first(), last(), size(), where()
 * RealmPrimaryKeyConstraintException is now thrown instead of RealmException if two objects with same primary key are inserted.
=======
 * Added RealmQuery.isValid(), RealmResults.isValid() and RealmList.isValid(). Each method checks whether the instance is still valid to use or not(for example, the Realm has been closed or any parent object has been removed).
 * Following methods in managed RealmList now throw IllegalStateException instead of native crash when RealmList.isValid() returns false: add(int,RealmObject), add(RealmObject)
 * Following methods in managed RealmList now throw IllegalStateException instead of ArrayIndexOutOfBoundsException when RealmList.isValid() returns false: set(int,RealmObject), move(int,int), remove(int), get(int)
 * Following methods in managed RealmList now throw IllegalStateException instead of returning 0/null when RealmList.isValid() returns false: clear(), removeAll(Collection), remove(RealmObject), first(), last(), size(), where()
>>>>>>> 883f6905

0.83
 * BREAKING CHANGE: Database file format update. The Realm file created by this version cannot be used by previous versions of Realm.
 * BREAKING CHANGE: Removed deprecated methods and constructors from the Realm class.
 * BREAKING CHANGE: Introduced boxed types Boolean, Byte, Short, Integer, Long, Float and Double. Added null support. Introduced annotation @Required to indicate a field is not nullable. String, Date and byte[] became nullable by default which means a RealmMigrationNeededException will be thrown if an previous version of a Realm file is opened.
 * Deprecated methods: RealmQuery.minimum{Int,Float,Double}, RealmQuery.maximum{Int,Float,Double}. Use RealmQuery.min() and RealmQuery.max() instead.
 * Added support for x86_64.
 * Fixed an issue where opening the same Realm file on two Looper threads could potentially lead to an IllegalStateException being thrown.
 * Opening a Realm file from one thread will no longer be blocked by a write transaction from another thread.
 * Fixed an issue preventing the call of listeners on refresh().
 * Range restrictions of Date fields have been removed. Date fields now accepts any value. Milliseconds are still removed.

0.82.2
 * Fixed a bug which might cause failure when loading the native library.
 * Fixed a bug which might trigger a timeout in Context.finalize().
 * Fixed a bug which might cause RealmObject.isValid() to throw an exception if the object is deleted.
 * Updated Realm core to version 0.89.9
   - Fixed a potential stack overflow issue which might cause a crash when encryption was used.
   - Embedded crypto functions into Realm dynamic lib to avoid random issues on some devices.
   - Throw RealmEncryptionNotSupportedException if the device doesn't support Realm encryption. At least one device type (HTC One X) contains system bugs that prevents Realm's encryption from functioning properly. This is now detected, and an exception is thrown when trying to open/create an encrypted Realm file. It's up to the application to catch this and decide if it's OK to proceed without encryption instead.

0.82.1
 * Fixed a bug where using the wrong encryption key first caused the right key to be seen as invalid.
 * Fixed a bug where String fields were ignored when updating objects from JSON with null values.
 * Fixed a bug when calling System.exit(0), the process might hang.

0.82
 * BREAKING CHANGE: Fields with annotation @PrimaryKey are indexed automatically now. Older schemas require a migration.
 * RealmConfiguration.setModules() now accept ignore null values which Realm.getDefaultModule() might return.
 * Trying to access a deleted Realm object throw throws a proper IllegalStateException.
 * Added in-memory Realm support.
 * Closing realm on another thread different from where it was created now throws an exception.
 * Realm will now throw a RealmError when Realm's underlying storage engine encounters an unrecoverable error.
 * @Index annotation can also be applied to byte/short/int/long/boolean/Date now.
 * Fixed a bug where RealmQuery objects are prematurely garbage collected.
 * Removed RealmQuery.between() for link queries.

0.81.1
 * Fixed memory leak causing Realm to never release Realm objects.

0.81
 * Introduced RealmModules for working with custom schemas in libraries and apps.
 * Introduced Realm.getDefaultInstance(), Realm.setDefaultInstance(RealmConfiguration) and Realm.getInstance(RealmConfiguration).
 * Deprecated most constructors. They have been been replaced by Realm.getInstance(RealmConfiguration) and Realm.getDefaultInstance().
 * Deprecated Realm.migrateRealmAtPath(). It has been replaced by Realm.migrateRealm(RealmConfiguration).
 * Deprecated Realm.deleteFile(). It has been replaced by Realm.deleteRealm(RealmConfiguration).
 * Deprecated Realm.compactFile(). It has been replaced by Realm.compactRealm(RealmConfiguration).
 * RealmList.add(), RealmList.addAt() and RealmList.set() now copy standalone objects transparently into Realm.
 * Realm now works with Kotlin (M12+). (thanks @cypressious)
 * Fixed a performance regression introduced in 0.80.3 occurring during the validation of the Realm schema.
 * Added a check to give a better error message when null is used as value for a primary key.
 * Fixed unchecked cast warnings when building with Realm.
 * Cleaned up examples (remove old test project).
 * Added checking for missing generic type in RealmList fields in annotation processor.

0.80.3
 * Calling Realm.copyToRealmOrUpdate() with an object with a null primary key now throws a proper exception.
 * Fixed a bug making it impossible to open Realms created by Realm-Cocoa if a model had a primary key defined.
 * Trying to using Realm.copyToRealmOrUpdate() with an object with a null primary key now throws a proper exception.
 * RealmChangedListener now also gets called on the same thread that did the commit.
 * Fixed bug where Realm.createOrUpdateWithJson() reset Date and Binary data to default values if not found in the JSON output.
 * Fixed a memory leak when using RealmBaseAdapter.
 * RealmBaseAdapter now allow RealmResults to be null (thanks @zaki50).
 * Fixed a bug where a change to a model class (RealmList<A> to RealmList<B>) would not throw a RealmMigrationNeededException.
 * Fixed a bug where setting multiple RealmLists didn't remove the previously added objects.
 * Solved ConcurrentModificationException thrown when addChangeListener/removeChangeListener got called in the onChange. (thanks @beeender)
 * Fixed duplicated listeners in the same realm instance. Trying to add duplicated listeners is ignored now. (thanks @beeender)

0.80.2
 * Trying to use Realm.copyToRealmOrUpdate() with an object with a null primary key now throws a proper exception.
 * RealmMigrationNeedException can now return the path to the Realm that needs to be migrated.
 * Fixed bug where creating a Realm instance with a hashcode collision no longer returned the wrong Realm instance.
 * Updated Realm Core to version 0.89.2
   - fixed bug causing a crash when opening an encrypted Realm file on ARM64 devices.

0.80.1
 * Realm.createOrUpdateWithJson() no longer resets fields to their default value if they are not found in the JSON input.
 * Realm.compactRealmFile() now uses Realm Core's compact() method which is more failure resilient.
 * Realm.copyToRealm() now correctly handles referenced child objects that are already in the Realm.
 * The ARM64 binary is now properly a part of the Eclipse distribution package.
 * A RealmMigrationExceptionNeeded is now properly thrown if @Index and @PrimaryKey are not set correctly during a migration.
 * Fixed bug causing Realms to be cached even though they failed to open correctly.
 * Added Realm.deleteRealmFile(File) method.
 * Fixed bug causing queries to fail if multiple Realms has different field ordering.
 * Fixed bug when using Realm.copyToRealm() with a primary key could crash if default value was already used in the Realm.
 * Updated Realm Core to version 0.89.0
   - improved performance for sorting RealmResults.
   - improved performance for refreshing a Realm after inserting or modifying strings or binary data.
   - fixed bug causing incorrect result when querying indexed fields.
   - fixed bug causing corruption of string index when deleting an object where there are duplicate values for the indexed field.
   - fixed bug causing a crash after compacting the Realm file.
 * Added RealmQuery.isNull() and RealmQuery.isNotNull() for querying relationships.
 * Fixed a potential NPE in the RealmList constructor.

0.80
* Queries on relationships can be case sensitive.
* Fixed bug when importing JSONObjects containing NULL values.
* Fixed crash when trying to remove last element of a RealmList.
* Fixed bug crashing annotation processor when using "name" in model classes for RealmObject references
* Fixed problem occurring when opening an encrypted Realm with two different instances of the same key.
* Version checker no longer reports that updates are available when latest version is used.
* Added support for static fields in RealmObjects.
* Realm.writeEncryptedCopyTo() has been reenabled.

0.79.1
 * copyToRealm() no longer crashes on cyclic data structures.
 * Fixed potential crash when using copyToRealmOrUpdate with an object graph containing a mix of elements with and without primary keys.

0.79
 * Added support for ARM64.
 * Added RealmQuery.not() to negate a query condition.
 * Made the native libraries much smaller. Arm went from 1.8MB to 800KB.
 * Better error reporting when trying to create or open a Realm file fails.
 * Improved error reporting in case of missing accessors in model classes.
 * Re-enabled RealmResults.remove(index) and RealmResults.removeLast().
 * Primary keys are now supported through the @PrimaryKey annotation.
 * Added copyToRealmOrUpdate() and createOrUpdateFromJson() methods, that works for models with primary keys.
 * Fixed error when instantiating a Realm with the wrong key.
 * Throw an exception if deleteRealmFile() is called when there is an open instance of the Realm.
 * Made migrations and compression methods synchronised.
 * Removed methods deprecated in 0.76. Now Realm.allObjectsSorted() and RealmQuery.findAllSorted() need to be used instead.
 * Reimplemented Realm.allObjectSorted() for better performance.

0.78
 * Added proper support for encryption. Encryption support is now included by default. Keys are now 64 bytes long.
 * Added support to write an encrypted copy of a Realm.
 * Realm no longer incorrectly warns that an instance has been closed too many times.
 * Realm now shows a log warning if an instance is being finalized without being closed.
 * Fixed bug causing Realms to be cached during a RealmMigration resulting in invalid realms being returned from Realm.getInstance().
 * Updated core to 0.88.

0.77
 * Added Realm.allObjectsSorted() and RealmQuery.findAllSorted() and extending RealmResults.sort() for multi-field sorting.
 * RealmResults.sort() now has better error reporting.
 * Added more logging capabilities at the JNI level.
 * Added proper encryption support. NOTE: The key has been increased from 32 bytes to 64 bytes (see example).
 * Fixed bug when doing queries on the elements of a RealmList, ie. like Realm.where(Foo.class).getBars().where().equalTo("name").
 * Throw NoSuchMethodError when RealmResults.indexOf() is called, since it's not implemented yet.
 * Added support for standalone objects and custom constructors.
 * Added more precise imports in proxy classes to avoid ambiguous references.
 * Improved handling of empty model classes in the annotation processor
 * Added support for executing a transaction with a closure using Realm.executeTransaction().
 * Fixed bug causing refresh() to be called on background threads with closed Realms.
 * Fixed bug where calling Realm.close() too many times could result in Realm not getting closed at all. This now triggers a log warning.
 * Added RealmObject.isValid() to test if an object is still accessible.
 * Removed deprecated static constructors.
 * Introduced new static constructors based on File instead of Context, allowing to save Realm files in custom locations.
 * RealmList.remove() now properly returns the removed object.
 * Calling realm.close() no longer prevent updates to other open realm instances on the same thread.

0.76.0
 * RealmObjects can now be imported using JSON.
 * Gradle wrapper updated to support Android Studio 1.0.
 * Bug fixed in RealmObject.equals() so it now correctly compares two objects from the same Realm.
 * Realm class is now marked as final.
 * Replaced concurrency example with a better thread example.
 * Allow to add/remove RealmChangeListeners in RealmChangeListeners.
 * Upgrading to core 0.87.0 (encryption support, API changes).
 * Bug fixed in Realm crashing for receiving notifications after close().
 * Close the Realm instance after migrations.
 * Added a check to deny the writing of objects outside of a transaction.

0.75.1 (03 December 2014)
  * Changing sort to be an in-place method.
  * Renaming SORT_ORDER_DECENDING to SORT_ORDER_DESCENDING.
  * Adding sorting functionality to allObjects() and findAll().
  * Bug fixed: when querying a date column with equalTo(), it would act as lessThan()

0.75.0 (28 Nov 2014)
  * Realm now implements Closeable, allowing better cleanup of native resources
  * Adding writeCopyTo() and compactRealmFile() to write and compact a Realm to a new file.
  * RealmObject.toString(), equals() and hashCode() now support models with cyclic references.
  * RealmResults.iterator() and listIterator() now correctly iterates the results when using remove().
  * Bug fixed in Exception text when field names was not matching the database
  * Bug fixed so Realm no longer throws an Exception when removing the last object
  * Bug fixed in RealmResults which prevented sub-querying
  * The Date type does not support millisecond resolution, and dates before 1901-12-13
    and dates after 2038-01-19 are not supported on 32 bit systems
  * Fixed bug so Realm no longer throws an Exception when removing the last object
  * Bug fixed in RealmResults which prevented subquerying
  
0.74.0 (19 Nov 2014)
  * Added support for more field/accessors naming conventions
  * Allow static methods in model classes
  * An exception will now be thrown if you try to move Realm, RealmResults or RealmObject between threads.
  * Fixed a bug in the calculation of the maximum of date field in a RealmResults
  * Adding case sensitive versions of string comparison operators equalTo and notEqualTo
  * Adding where() to RealmList to initiate queries
  * Updated core to 0.86.0, fixing a bug in cancelling an empty transaction, and major query speedups with floats/doubles
  * Consistent handling of UTF-8 strings
  * removeFromRealm() now calls moveLastOver() which is faster and more reliable when deleting multiple objects
  * Added verification of fields names in queries with links.
  * Added exception for queries with invalid field name

0.73.1 (05 Nov 2014)
  * Fixed a bug that would send infinite notifications in some instances

0.73.0 (04 Nov 2014)
  * Fixed a bug not allowing queries with more than 1024 conditions
  * Rewritten the notification system. The API did not change but it's now much more reliable
  * Added support for switching auto-refresh on and off (Realm.setAutoRefresh)
  * Added RealmBaseAdapter and an example using it
  * Added deleteFromRealm() method to RealmObject

0.72.0 (27 Oct 2014)
  * Extended sorting support to more types: boolean, byte, short, int, long, float, double, Date, and String
    fields are now supported
  * Better support for Java 7 and 8 in the annotations processor
  * Better support for the Eclipse annotations processor
  * Added Eclipse support to the distribution folder
  * Added Realm.cancelTransaction() to cancel/abort/rollback a write transaction
  * Faster implementation of RealmQuery.findFirst()
  * Upgraded core to 0.85.1 (deep copying of strings in queries; preparation for link queries)
  * Added support for link queries in the form realm.where(Owner.class).equalTo("cat.age", 12).findAll()

0.71.0 (07 Oct 2014)
  * Simplified the release artifact to a single Jar file
  * Added support for Eclipse
  * Added support for deploying to Maven
  * Throw exception if nested write transactions are used (it's not allowed)
  * Javadoc updated
  * Fixed bug in RealmResults: https://github.com/realm/realm-java/issues/453
  * New annotation @Index to add search index to a field (currently only supporting String fields)
  * Made the annotations processor more verbose and strict
  * Adding RealmQuery.count() method
  * Added a new example about concurrency
  * Upgrading to core 0.84.0

0.70.1 (30 Sep 2014)
  * Enable unit testing for the realm project
  * Fixed handling of camel-cased field names

0.70.0 (29 Sep 2014)
  * This is the first public beta release<|MERGE_RESOLUTION|>--- conflicted
+++ resolved
@@ -1,17 +1,10 @@
 0.83.1
  * Added Realm.isClosed() method.
-<<<<<<< HEAD
- * Added RealmQuery.isValid(), RealmResults.isValid() and RealmList.isValid(). Each method checks whether the instance is still valid to use or not.
- * IllegalStateException is now thrown instead of native crash if following methods in RealmList are called after closing the Realm or removing parent object: add(int,RealmObject), add(RealmObject),
- * IllegalStateException is now thrown instead of ArrayIndexOutOfBoundsException if following methods in RealmList are called after closing the Realm or removing parent object: set(int,RealmObject), move(int,int), remove(int), get(int)
- * IllegalStateException is now thrown instead of returning 0/null if following methods in RealmList are called after closing the Realm or removing parent object: clear(), removeAll(Collection), remove(RealmObject), first(), last(), size(), where()
- * RealmPrimaryKeyConstraintException is now thrown instead of RealmException if two objects with same primary key are inserted.
-=======
  * Added RealmQuery.isValid(), RealmResults.isValid() and RealmList.isValid(). Each method checks whether the instance is still valid to use or not(for example, the Realm has been closed or any parent object has been removed).
  * Following methods in managed RealmList now throw IllegalStateException instead of native crash when RealmList.isValid() returns false: add(int,RealmObject), add(RealmObject)
  * Following methods in managed RealmList now throw IllegalStateException instead of ArrayIndexOutOfBoundsException when RealmList.isValid() returns false: set(int,RealmObject), move(int,int), remove(int), get(int)
  * Following methods in managed RealmList now throw IllegalStateException instead of returning 0/null when RealmList.isValid() returns false: clear(), removeAll(Collection), remove(RealmObject), first(), last(), size(), where()
->>>>>>> 883f6905
+ * RealmPrimaryKeyConstraintException is now thrown instead of RealmException if two objects with same primary key are inserted.
 
 0.83
  * BREAKING CHANGE: Database file format update. The Realm file created by this version cannot be used by previous versions of Realm.
