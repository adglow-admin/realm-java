<<<<<<< HEAD
package com.tightdb.doc;

import com.tightdb.generated.Employee;

public class ViewExamples {

    public static void main(String[] args) {

        /* EXAMPLE: at */

        Person p = people.age.equals(19).findAll().at(1);

        /* EXAMPLE: clear */

        people.age.equals(19).findAll().clear();

        /* EXAMPLE: first */

        Person firstPerson = people.age.equals(19).findAll().first();

        /* EXAMPLE: isEmpty */

        boolean empty = people.age.equals(19).findAll().isEmpty();

        /* EXAMPLE: iterator */

        for (Person p : people.age.equals(19).findAll()) System.out.println(p);

        /* EXAMPLE: last */

        Person lastPerson = people.age.equals(19).findAll().last();

        /* EXAMPLE: size */

        long size = people.age.equals(19).findAll().size();

        /* EXAMPLE: END! */

    }

}
=======
package com.tightdb.doc;

import com.tightdb.generated.Employee;

public class ViewExamples {

	public static void main(String[] args) {

		/* EXAMPLE: get */

		Person p = people.age.equals(19).findAll().get(1);
		
		/* EXAMPLE: clear */

		people.age.equals(19).findAll().clear();
		
		/* EXAMPLE: first */

		Person firstPerson = people.age.equals(19).findAll().first();
		
		/* EXAMPLE: isEmpty */

		boolean empty = people.age.equals(19).findAll().isEmpty();
		
		/* EXAMPLE: iterator */

		for (Person p : people.age.equals(19).findAll()) System.out.println(p);
		
		/* EXAMPLE: last */

		Person lastPerson = people.age.equals(19).findAll().last();
		
		/* EXAMPLE: size */

		long size = people.age.equals(19).findAll().size();
		
		/* EXAMPLE: END! */
		
	}
	
}
>>>>>>> 777f4b7f
<|MERGE_RESOLUTION|>--- conflicted
+++ resolved
@@ -1,4 +1,3 @@
-<<<<<<< HEAD
 package com.tightdb.doc;
 
 import com.tightdb.generated.Employee;
@@ -7,9 +6,9 @@
 
     public static void main(String[] args) {
 
-        /* EXAMPLE: at */
+        /* EXAMPLE: get */
 
-        Person p = people.age.equals(19).findAll().at(1);
+        Person p = people.age.equals(19).findAll().get(1);
 
         /* EXAMPLE: clear */
 
@@ -39,47 +38,4 @@
 
     }
 
-}
-=======
-package com.tightdb.doc;
-
-import com.tightdb.generated.Employee;
-
-public class ViewExamples {
-
-	public static void main(String[] args) {
-
-		/* EXAMPLE: get */
-
-		Person p = people.age.equals(19).findAll().get(1);
-		
-		/* EXAMPLE: clear */
-
-		people.age.equals(19).findAll().clear();
-		
-		/* EXAMPLE: first */
-
-		Person firstPerson = people.age.equals(19).findAll().first();
-		
-		/* EXAMPLE: isEmpty */
-
-		boolean empty = people.age.equals(19).findAll().isEmpty();
-		
-		/* EXAMPLE: iterator */
-
-		for (Person p : people.age.equals(19).findAll()) System.out.println(p);
-		
-		/* EXAMPLE: last */
-
-		Person lastPerson = people.age.equals(19).findAll().last();
-		
-		/* EXAMPLE: size */
-
-		long size = people.age.equals(19).findAll().size();
-		
-		/* EXAMPLE: END! */
-		
-	}
-	
-}
->>>>>>> 777f4b7f
+}