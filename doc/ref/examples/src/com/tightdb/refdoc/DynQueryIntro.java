// @@Example: ex_java_dyn_query_intro @@
package com.tightdb.refdoc;

import com.tightdb.ColumnType;
import com.tightdb.Table;
import com.tightdb.TableQuery;
import com.tightdb.TableView;
import java.util.Date;

public class DynQueryIntro {

public static void main(String[] args) {

// @@Show@@
Table table = new Table();

// Specify the column types and names
table.addColumn(ColumnType.STRING, "firstName");
table.addColumn(ColumnType.STRING, "lastName");
table.addColumn(ColumnType.INTEGER, "salary");

// Add data to the table
table.add("John", "Lee", 10000);
table.add("Jane", "Lee", 15000);
table.add("John", "Anderson", 20000);
table.add("Erik", "Lee", 30000);
table.add("Henry", "Anderson", 10000);

// Create a query object from the table.
TableQuery query = table.where();

TableView view;

// Find all employees with a first name of John.
view = table.where().equalTo(0, "John").findAll();

// Find the average salary of all employees with the last name Anderson.
<<<<<<< HEAD
double avgSalary = table.where().equal(1, "Anderson").averageInt(2);

// Find the total salary of people named Jane and Erik.
double salary = table.where().group().equal(0, "Jane").or().equal(0, "Erik").endGroup().sumInt(2);
=======
double avgSalary = table.where().equalTo(1, "Anderson").averageInt(2);

// Find the total salary of people named Jane and Erik.
double salary = table.where().group().equalTo(0, "Jane").or().equalTo(0, "Erik").endGroup().sumInt(2);

>>>>>>> 8eb3b2c6

// Find all employees with a last name of Lee and a salary less than 25000.
view = table.where().equalTo(1, "Lee").lessThan(2, 25000).findAll();

// Querying on a view
view = table.where().tableview(view).equalTo(0, "Jane").findAll();
// @@EndShow@@

}

}
//@@EndExample@@<|MERGE_RESOLUTION|>--- conflicted
+++ resolved
@@ -35,18 +35,11 @@
 view = table.where().equalTo(0, "John").findAll();
 
 // Find the average salary of all employees with the last name Anderson.
-<<<<<<< HEAD
-double avgSalary = table.where().equal(1, "Anderson").averageInt(2);
-
-// Find the total salary of people named Jane and Erik.
-double salary = table.where().group().equal(0, "Jane").or().equal(0, "Erik").endGroup().sumInt(2);
-=======
 double avgSalary = table.where().equalTo(1, "Anderson").averageInt(2);
 
 // Find the total salary of people named Jane and Erik.
 double salary = table.where().group().equalTo(0, "Jane").or().equalTo(0, "Erik").endGroup().sumInt(2);
 
->>>>>>> 8eb3b2c6
 
 // Find all employees with a last name of Lee and a salary less than 25000.
 view = table.where().equalTo(1, "Lee").lessThan(2, 25000).findAll();
